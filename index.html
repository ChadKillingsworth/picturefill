--- conflicted
+++ resolved
@@ -79,11 +79,7 @@
 
 		<h3>Using <code>img</code> with <code>srcset</code> &amp; <code>sizes</code> attributes</h3>
 
-<<<<<<< HEAD
-		<p>It's beyond the scope of this guide to get into much detail about how to use the new <code>srcset</code> &amp; <code>sizes</code> attributes, so we'd recommend reading the following post by Eric Portis: <a href="http://ericportis.com/posts/2014/srcset-sizes/">Srcset and Sizes</a>. Read that first, then check out the demos below!</p>
-=======
 		<p>The <code>sizes</code> syntax is used to define the size of the image across a number of breakpoints. <code>srcset</code> then defines an array of images and their inherent sizes. It's beyond the scope of this guide to get into much detail about how to use the new <code>srcset</code> &amp; <code>sizes</code> attributes, so we'd recommend reading the following post by Eric Portis: <a href="http://ericportis.com/posts/2014/srcset-sizes/">Srcset and Sizes</a>. Read that first, then check out the demos below!</p>
->>>>>>> a13fb4d8
 
 		<h3>An img with "srcset" and sizes" attributes:</h3>
 <pre><code>&lt;img sizes=&quot;(max-width: 30em) 100%, (max-width: 50em) 75%, 50%&quot;
