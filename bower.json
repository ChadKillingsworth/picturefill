{
	"name": "picturefill",
	"repo": "scottjehl/picturefill",
	"description": "A Polyfill for the HTML Picture Element (http://picture.responsiveimages.org/) that you can use today.",
<<<<<<< HEAD
	"version": "2.1.0-beta2",
=======
	"version": "2.1.0",
>>>>>>> 65398b30
	"main": "dist/picturefill.js",
	"scripts": [
		"dist/picturefill.js"
	],
	"license": "MIT",
	"homepage": "http://scottjehl.github.com/picturefill/",
	"authors": [
		"Scott Jehl <scottjehl@gmail.com>"
	],
	"moduleType": [
		"amd",
		"globals",
		"node"
	],
	"keywords": [
		"picture",
		"srcset",
		"polyfill"
	],
	"ignore": [
		"**/.*",
		"node_modules",
		"bower_components",
		"test",
		"tests",
		"examples"
	]
}<|MERGE_RESOLUTION|>--- conflicted
+++ resolved
@@ -2,11 +2,7 @@
 	"name": "picturefill",
 	"repo": "scottjehl/picturefill",
 	"description": "A Polyfill for the HTML Picture Element (http://picture.responsiveimages.org/) that you can use today.",
-<<<<<<< HEAD
-	"version": "2.1.0-beta2",
-=======
 	"version": "2.1.0",
->>>>>>> 65398b30
 	"main": "dist/picturefill.js",
 	"scripts": [
 		"dist/picturefill.js"
