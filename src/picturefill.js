--- conflicted
+++ resolved
@@ -607,8 +607,4 @@
 		w.picturefill = picturefill;
 	}
 
-<<<<<<< HEAD
-} )( this, this.document, new this.Image() );
-=======
-} )( window, window.document );
->>>>>>> bab58a0c
+} )( this, this.document, new this.Image() );