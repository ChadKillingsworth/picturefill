/*! Picturefill - Responsive Images that work today.
*  Author: Scott Jehl, Filament Group, 2012 ( new proposal implemented by Shawn Jansepar )
*  License: MIT/GPLv2
*  Spec: http://picture.responsiveimages.org/
*/
(function( w, doc ) {
	// Enable strict mode
	"use strict";

	// If picture is supported, well, that's awesome. Let's get outta here...
	if( w.HTMLPictureElement ){
		return;
	}

	// HTML shim|v it for old IE (IE9 will still need the HTML video tag workaround)
	doc.createElement( "picture" );
	doc.createElement( "source" );

	// local object for method references and testing exposure
	var pf = {};

	// namespace
	pf.ns = "picturefill";

	// srcset support test
	pf.srcsetSupported = new w.Image().srcset !== undefined;

	// just a string trim workaround
	pf.trim = function( str ){
		return str.trim ? str.trim() : str.replace( /^\s+|\s+$/g, "" );
	};

	// just a string endsWith workaround
	pf.endsWith = function( str, suffix ){
		return str.endsWith ? str.endsWith( suffix ) : str.indexOf( suffix, str.length - suffix.length ) !== -1;
	};

	/**
	 * Shortcut method for matchMedia ( for easy overriding in tests )
	 */
	pf.matchesMedia = function( media ) {
		return w.matchMedia && w.matchMedia( media ).matches;
	};

	/**
	 * Shortcut method for `devicePixelRatio` ( for easy overriding in tests )
	 */
	pf.getDpr = function() {
		return ( w.devicePixelRatio || 1 );
	};

	/**
	 * Get width in css pixel value from a "length" value
	 * http://dev.w3.org/csswg/css-values-3/#length-value
	 */
	pf.getWidthFromLength = function( length ) {
		// Create a cached element for getting length value widths
		if( !pf.lengthEl ){
			pf.lengthEl = doc.createElement( "div" );
			doc.documentElement.insertBefore( pf.lengthEl, doc.documentElement.firstChild );
		}
		pf.lengthEl.style.cssText = "width: " + length + ";";
		// Using offsetWidth to get width from CSS
		return pf.lengthEl.offsetWidth;
	};

	// container of supported mime types that one might need to qualify before using
	pf.types =  {};

	// test svg support
	pf.types[ "image/svg+xml" ] = doc.implementation.hasFeature('http://www.w3.org/TR/SVG11/feature#Image', '1.1');

	// test webp support, only when the markup calls for it
	pf.types[ "image/webp" ] = function(){
		// based on Modernizr's img-webp test
		// note: asynchronous
		var img = new w.Image(),
			type = "image/webp";

		img.onerror = function(){
			pf.types[ type ] = false;
			picturefill();
		};
		img.onload = function(){
			pf.types[ type ] = img.width === 1;
			picturefill();
		};
		img.src = 'data:image/webp;base64,UklGRiQAAABXRUJQVlA4IBgAAAAwAQCdASoBAAEAAwA0JaQAA3AA/vuUAAA=';
	};

	/**
	 * Takes a source element and checks if its type attribute is present and if so, supported
	 * Note: for type tests that require a async logic,
	 * you can define them as a function that'll run only if that type needs to be tested. Just make the test function call picturefill again when it is complete.
	 * see the async webp test above for example
	 */
	pf.verifyTypeSupport = function( source ){
		var type = source.getAttribute( "type" );
		// if type attribute exists, return test result, otherwise return true
		if( type === null || type === "" ){
			return true;
		}
		else {
			// if the type test is a function, run it and return "pending" status. The function will rerun picturefill on pending elements once finished.
			if( typeof( pf.types[ type ] ) === "function" ){
				pf.types[ type ]();
				return "pending";
			}
			else {
				return pf.types[ type ];
			}
		}
	};

	/**
	* Parses an individual `size` and returns the length, and optional media query
	*/
	pf.parseSize = function( sourceSizeStr ) {
		var match = /(\([^)]+\))?\s*(.+)/g.exec( sourceSizeStr );
		return {
			media: match && match[1],
			length: match && match[2]
		};
	};

	/**
	 * Takes a string of sizes and returns the width in pixels as an int
	 */
	pf.findWidthFromSourceSize = function( sourceSizeListStr ) {
		// Split up source size list, ie ( max-width: 30em ) 100%, ( max-width: 50em ) 50%, 33%
		//                            or (min-width:30em) calc(30% - 15px) 
		var sourceSizeList = pf.trim( sourceSizeListStr ).split( /\s*,\s*/ );
		var winningLength;
		for ( var i=0, len=sourceSizeList.length; i < len; i++ ) {
			// Match <media-query>? length, ie ( min-width: 50em ) 100%
			var sourceSize = sourceSizeList[ i ];

			// Split "( min-width: 50em ) 100%" into separate strings
			var parsedSize = pf.parseSize( sourceSize );
			var length = parsedSize.length;
			var media = parsedSize.media;

			if ( !length ) {
					continue;
			}
			if ( !media ) {
				// if there is no media query, choose this as our winning length
				winningLength = length;
				break;
			}

			if ( pf.matchesMedia( media ) ) {
				// if the media query matches, choose this as our winning length
				// and end algorithm
				winningLength = length;
				break;
			}
		}

		// default to 300px if no length was selected
		if ( !winningLength ) {
			return 300;
		}

		// pass the length to a method that can properly determine length
		// in pixels based on these formats: http://dev.w3.org/csswg/css-values-3/#length-value
		var winningLengthInt = pf.getWidthFromLength( winningLength );
		return winningLengthInt;
	};

	/**
	 * Takes a srcset in the form of url/
	 * ex. "images/pic-medium.png 1x, images/pic-medium-2x.png 2x" or
	 *     "images/pic-medium.png 400w, images/pic-medium-2x.png 800w" or
	 *     "images/pic-small.png"
	 * Get an array of image candidates in the form of
	 *      {url: "/foo/bar.png", resolution: 1}
	 * where resolution is http://dev.w3.org/csswg/css-values-3/#resolution-value
	 * If sizes is specified, resolution is calculated
	 */
	pf.getCandidatesFromSourceSet = function( srcset, sizes ) {
		var candidates = pf.trim( srcset ).split( /\s*,\s*/ );
		var formattedCandidates = [];
		var widthInCssPixels;
		if ( sizes ) {
			widthInCssPixels = pf.findWidthFromSourceSize( sizes );
		}
		for ( var i = 0, len = candidates.length; i < len; i++ ) {
			var candidate = candidates[ i ];
			var candidateArr = candidate.split( /\s+/ );
			var sizeDescriptor = candidateArr[ 1 ];
			var resolution;
			if ( sizeDescriptor && ( sizeDescriptor.slice( -1 ) === "w" || sizeDescriptor.slice( -1 ) === "x" ) ) {
				sizeDescriptor = sizeDescriptor.slice( 0, -1 );
			}
			if ( sizes ) {
				// get the dpr by taking the length / width in css pixels
				resolution = parseFloat( ( parseInt( sizeDescriptor, 10 ) / widthInCssPixels ).toFixed( 2 ) );
			} else {
				// get the dpr by grabbing the value of Nx
				resolution = sizeDescriptor ? parseFloat( sizeDescriptor, 10 ) : 1;
			}

			var formattedCandidate = {
				url: candidateArr[ 0 ],
				resolution: resolution
			};
			formattedCandidates.push( formattedCandidate );
		}
		return formattedCandidates;
	};

	/*
	 * if it's an img element and it has a srcset property,
	 * we need to remove the attribute so we can minipulate src
	 * (the property's existence infers native srcset support, and a srcset-supporting browser will prioritize srcset's value over our winning picture candidate)
	 * this moves srcset's value to memory for later use and removes the attr
	 */
	pf.dodgeSrcset = function( img ){
		if( img.srcset ){
			img[ pf.ns ].srcset = img.srcset;
			img.removeAttribute( "srcset" );
		}
	};

	/*
	 * Accept a source or img element and process its srcset and sizes attrs
	 */
	pf.processSourceSet = function( el ) {
		var srcset = el.getAttribute( "srcset" ),
			sizes = el.getAttribute( "sizes" ),
			candidates = [];

		// if it's an img element, use the cached srcset property (defined or not)
		if( el.nodeName === "IMG" && el[ pf.ns ] && el[ pf.ns ].srcset ){
			srcset = el[ pf.ns ].srcset;
		}

		if( srcset ) {
			candidates = pf.getCandidatesFromSourceSet( srcset, sizes );
		}
		return candidates;
	};

	pf.applyBestCandidate = function( candidates, picImg ) {
		candidates.sort( pf.ascendingSort );
		var candidate, bestCandidate = candidates.pop();

<<<<<<< HEAD
		for ( var l=0; l < sortedImgCandidates.length; l++ ) {
			candidate = sortedImgCandidates[ l ];
			if ( candidate.resolution >= pf.getDpr() || candidate.resolution === 1 ) {
				if ( !pf.endsWith( picImg.src, candidate.url ) ) {
					picImg.src = candidate.url;
					// currentSrc attribute and property to match http://picture.responsiveimages.org/#the-img-element
					picImg.currentSrc = candidate.url;
				}
=======
		for ( var l=0; l < candidates.length; l++ ) {
			candidate = candidates[ l ];
			if ( candidate.resolution >= pf.getDpr() ) {
				bestCandidate = candidate;
>>>>>>> 83fb5c00
				break;
			}
		}
		
		if ( !pf.endsWith( picImg.src, bestCandidate.url ) ) {
			picImg.src = bestCandidate.url;
			// currentSrc attribute and property to match
			// http://picture.responsiveimages.org/#the-img-element
			picImg.currentSrc = picImg.src;
		}
	};

	pf.ascendingSort = function( a, b ) {
		return a.resolution - b.resolution;
	};

	/*
	 * In IE9, <source> elements get removed if they aren"t children of
	 * video elements. Thus, we conditionally wrap source elements
	 * using <!--[if IE 9]><video style="display: none;"><![endif]-->
	 * and must account for that here by moving those source elements
	 * back into the picture element.
	 */
	pf.removeVideoShim = function( picture ){
		var videos = picture.getElementsByTagName( "video" );
		if ( videos.length ) {
			var video = videos[ 0 ];
			var vsources = video.getElementsByTagName( "source" );
			while ( vsources.length ) {
				picture.insertBefore( vsources[ 0 ], video );
			}
			// Remove the video element once we're finished removing its children
			video.parentNode.removeChild( video );
		}
	};

	/*
	 * Find all picture elements and,
	 * in browsers that don't natively support srcset, find all img elements 
	 * with srcset attrs that don't have picture parents
	 */
	pf.getAllElements = function() {
		var pictures = doc.getElementsByTagName( "picture" ),
			elems = [],
			imgs = doc.getElementsByTagName( "img" );

		for ( var h = 0, len = pictures.length + imgs.length; h < len; h++ ) {
			if ( h < pictures.length ){
				elems[ h ] = pictures[ h ];
			}
			else {
				var currImg = imgs[ h - pictures.length ];

				if ( currImg.parentNode.nodeName !== "PICTURE" &&
					( ( pf.srcsetSupported && currImg.getAttribute( "sizes" ) ) ||
					currImg.getAttribute( "srcset" ) !== null ) ) {
						elems.push( currImg );
				}
			}
		}
		return elems;
	};

	pf.getMatch = function( picture ) {
		var sources = picture.getElementsByTagName( "source" );
		var match;

		// Go through each child, and if they have media queries, evaluate them
		for ( var j=0, slen = sources.length; j < slen; j++ ) {
			var source = sources[ j ];
			var media = source.getAttribute( "media" );

			// if source does not have a srcset attribute, skip
			if ( !source.hasAttribute( "srcset" ) ) {
				continue;
			}

			// if there"s no media specified, OR w.matchMedia is supported
			if( ( !media || pf.matchesMedia( media ) ) ){
				var typeSupported = pf.verifyTypeSupport( source );

				if( typeSupported === true ){
					match = source;
					break;
				} else if( typeSupported === "pending" ){
					return false;
				}
			}
		}

		return match;
	};

	function picturefill( options ) {
		var elements;

		options = options || {};
		elements = options.elements || pf.getAllElements();

		// Loop through all elements
		for ( var i=0, plen = elements.length; i < plen; i++ ) {
			var element = elements[ i ];
			var elemType = element.nodeName;

			// expando for caching data on the img
			if( !element[ pf.ns ] ){
				element[ pf.ns ] = {};
			}

			// if the element has already been evaluated, skip it
			// unless `options.force` is set to true ( this, for example,
			// is set to true when running `picturefill` on `resize` ).
			if ( !options.reevaluate && element[ pf.ns ].evaluated ) {
				continue;
			}

			var firstMatch,
				candidates,
				picImg;

			// if element is a picture element
			if( elemType === "PICTURE" ){

				// IE9 video workaround
				pf.removeVideoShim( element );

				// return the first match which might undefined
				// returns false if there is a pending source
				// TODO the return type here is brutal, cleanup
				firstMatch = pf.getMatch( element );

				// if any sources are pending in this picture due to async type test(s)
				// remove the evaluated attr and skip for now ( the pending test will
				// rerun picturefill on this element when complete)
				if( firstMatch === false ) {
					continue;
				}

				// Find any existing img element in the picture element
				picImg = element.getElementsByTagName( "img" )[ 0 ];
			} else {
				// if it's an img element
				picImg = element;
			}

			if( picImg ) {

				// expando for caching data on the img
				if( !picImg[ pf.ns ] ){
					picImg[ pf.ns ] = {};
				}

				if( picImg.srcset ){
					// cache and remove srcset if present
					pf.dodgeSrcset( picImg );
				}

				if ( firstMatch ) {
					candidates = pf.processSourceSet( firstMatch );
					pf.applyBestCandidate( candidates, picImg );
				} else {
					// No sources matched, so we’re down to processing the inner `img` as a source.
					candidates = pf.processSourceSet( picImg );

					if( picImg.srcset === undefined || picImg.hasAttribute( "sizes" ) ) {
						// Either `srcset` is completely unsupported, or we need to polyfill `sizes` functionality.
						pf.applyBestCandidate( candidates, picImg );
					} // Else, resolution-only `srcset` is supported natively.
				}

				// set evaluated to true to avoid unnecessary reparsing
				element[ pf.ns ].evaluated = true;
			}
		}
	}

	/**
	 * Sets up picture polyfill by polling the document and running
	 * the polyfill every 250ms until the document is ready.
	 * Also attaches picturefill on resize
	 */
	function runPicturefill() {
		picturefill();
		var intervalId = setInterval( function(){
			// When the document has finished loading, stop checking for new images
			// https://github.com/ded/domready/blob/master/ready.js#L15
			w.picturefill();
			if ( /^loaded|^i|^c/.test( doc.readyState ) ) {
				clearInterval( intervalId );
				return;
			}
		}, 250 );
		if( w.addEventListener ){
			var resizeThrottle;
			w.addEventListener( "resize", function() {
				w.clearTimeout( resizeThrottle );
				resizeThrottle = w.setTimeout( function(){
					picturefill({ reevaluate: true });
				}, 60 );
			}, false );
		}
	}

	runPicturefill();

	/* expose methods for testing */
	picturefill._ = pf;

	/* expose picturefill */
	if ( typeof module === "object" && typeof module.exports === "object" ){
		// CommonJS, just export
		module.exports = picturefill;
	}
	else if( typeof define === "object" && define.amd ){
		// AMD support
		define( function(){ return picturefill; } );
	}
	else if( typeof w === "object" ){
		// If no AMD and we are in the browser, attach to window
		w.picturefill = picturefill;
	}

} )( this, this.document );<|MERGE_RESOLUTION|>--- conflicted
+++ resolved
@@ -128,7 +128,7 @@
 	 */
 	pf.findWidthFromSourceSize = function( sourceSizeListStr ) {
 		// Split up source size list, ie ( max-width: 30em ) 100%, ( max-width: 50em ) 50%, 33%
-		//                            or (min-width:30em) calc(30% - 15px) 
+		//                            or (min-width:30em) calc(30% - 15px)
 		var sourceSizeList = pf.trim( sourceSizeListStr ).split( /\s*,\s*/ );
 		var winningLength;
 		for ( var i=0, len=sourceSizeList.length; i < len; i++ ) {
@@ -246,25 +246,14 @@
 		candidates.sort( pf.ascendingSort );
 		var candidate, bestCandidate = candidates.pop();
 
-<<<<<<< HEAD
-		for ( var l=0; l < sortedImgCandidates.length; l++ ) {
-			candidate = sortedImgCandidates[ l ];
-			if ( candidate.resolution >= pf.getDpr() || candidate.resolution === 1 ) {
-				if ( !pf.endsWith( picImg.src, candidate.url ) ) {
-					picImg.src = candidate.url;
-					// currentSrc attribute and property to match http://picture.responsiveimages.org/#the-img-element
-					picImg.currentSrc = candidate.url;
-				}
-=======
 		for ( var l=0; l < candidates.length; l++ ) {
 			candidate = candidates[ l ];
 			if ( candidate.resolution >= pf.getDpr() ) {
 				bestCandidate = candidate;
->>>>>>> 83fb5c00
 				break;
 			}
 		}
-		
+
 		if ( !pf.endsWith( picImg.src, bestCandidate.url ) ) {
 			picImg.src = bestCandidate.url;
 			// currentSrc attribute and property to match
@@ -299,7 +288,7 @@
 
 	/*
 	 * Find all picture elements and,
-	 * in browsers that don't natively support srcset, find all img elements 
+	 * in browsers that don't natively support srcset, find all img elements
 	 * with srcset attrs that don't have picture parents
 	 */
 	pf.getAllElements = function() {
