--- conflicted
+++ resolved
@@ -38,7 +38,6 @@
 		return str.endsWith ? str.endsWith( suffix ) : str.indexOf( suffix, str.length - suffix.length ) !== -1;
 	};
 
-<<<<<<< HEAD
 	/**
 	 * Shortcut method for https://w3c.github.io/webappsec/specs/mixedcontent/#restricts-mixed-content ( for easy overriding in tests )
 	 */
@@ -48,9 +47,7 @@
 	/**
 	 * Shortcut method for matchMedia ( for easy overriding in tests )
 	 */
-=======
-	// Shortcut method for matchMedia ( for easy overriding in tests )
->>>>>>> ad36a2b0
+
 	pf.matchesMedia = function( media ) {
 		return w.matchMedia && w.matchMedia( media ).matches;
 	};
@@ -574,8 +571,8 @@
 
 		function checkResize() {
 			var resizeThrottle;
-<<<<<<< HEAD
-			if (!w._picturefillWorking) {
+
+			if ( !w._picturefillWorking ) {
 				w._picturefillWorking = true;
 				w.clearTimeout( resizeThrottle );
 				resizeThrottle = w.setTimeout( function() {
@@ -589,18 +586,6 @@
 			w.addEventListener( "resize", checkResize, false );
 		} else if ( w.attachEvent ) {
 			w.attachEvent( "onresize", checkResize );
-=======
-			w.addEventListener( "resize", function() {
-				if ( !w._picturefillWorking ) {
-					w._picturefillWorking = true;
-					w.clearTimeout( resizeThrottle );
-					resizeThrottle = w.setTimeout( function() {
-						picturefill({ reevaluate: true });
-						w._picturefillWorking = false;
-					}, 60 );
-				}
-			}, false );
->>>>>>> ad36a2b0
 		}
 	}
 
