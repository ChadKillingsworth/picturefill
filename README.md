--- conflicted
+++ resolved
@@ -108,16 +108,8 @@
 ## Contributing
 For information on how to contribute code to Picturefill, check out `Contributing.md`
 
-<<<<<<< HEAD
-Internet Explorer 9 has some issues rendering custom elements like `picture` and `source`.
-For IE9, you have to stick `<!--[if IE 9]><video style="display: none;"><![endif]-->`
-around the `source` elements, because in IE9 you can't have `source` as the child node of
-anything except for `video`. For IE8 and less, `picture` will fall back to an `<img srcset>` element.
-=======
 ## Issues
 If you find a bug in Picturefill, please add it to [the issue tracker](https://github.com/scottjehl/picturefill/issues)
->>>>>>> a13fb4d8
-
 
 ## Support
 
