<<<<<<< HEAD
/*! Picturefill - v2.1.0 - 2014-08-20
=======
/*! Picturefill - v2.1.0 - 2014-08-18
>>>>>>> c22f56dc
* http://scottjehl.github.io/picturefill
* Copyright (c) 2014 https://github.com/scottjehl/picturefill/blob/master/Authors.txt; Licensed MIT */
/*! matchMedia() polyfill - Test a CSS media type/query in JS. Authors & copyright (c) 2012: Scott Jehl, Paul Irish, Nicholas Zakas, David Knight. Dual MIT/BSD license */

window.matchMedia || (window.matchMedia = function() {
	"use strict";

	// For browsers that support matchMedium api such as IE 9 and webkit
	var styleMedia = (window.styleMedia || window.media);

	// For those that don't support matchMedium
	if (!styleMedia) {
		var style       = document.createElement('style'),
			script      = document.getElementsByTagName('script')[0],
			info        = null;

		style.type  = 'text/css';
		style.id    = 'matchmediajs-test';

		script.parentNode.insertBefore(style, script);

		// 'style.currentStyle' is used by IE <= 8 and 'window.getComputedStyle' for all other browsers
		info = ('getComputedStyle' in window) && window.getComputedStyle(style, null) || style.currentStyle;

		styleMedia = {
			matchMedium: function(media) {
				var text = '@media ' + media + '{ #matchmediajs-test { width: 1px; } }';

				// 'style.styleSheet' is used by IE <= 8 and 'style.textContent' for all other browsers
				if (style.styleSheet) {
					style.styleSheet.cssText = text;
				} else {
					style.textContent = text;
				}

				// Test if media query is true or false
				return info.width === '1px';
			}
		};
	}

	return function(media) {
		return {
			matches: styleMedia.matchMedium(media || 'all'),
			media: media || 'all'
		};
	};
}());
/*! Picturefill - Responsive Images that work today.
*  Author: Scott Jehl, Filament Group, 2012 ( new proposal implemented by Shawn Jansepar )
*  License: MIT/GPLv2
*  Spec: http://picture.responsiveimages.org/
*/
(function( w, doc ) {
	// Enable strict mode
	"use strict";

	// If picture is supported, well, that's awesome. Let's get outta here...
	if ( w.HTMLPictureElement ) {
		w.picturefill = function() { };
		return;
	}

	// HTML shim|v it for old IE (IE9 will still need the HTML video tag workaround)
	doc.createElement( "picture" );

	// local object for method references and testing exposure
	var pf = {};

	// namespace
	pf.ns = "picturefill";

	// srcset support test
	pf.srcsetSupported = "srcset" in doc.createElement( "img" );
	pf.sizesSupported = w.HTMLImageElement.sizes;

	// just a string trim workaround
	pf.trim = function( str ) {
		return str.trim ? str.trim() : str.replace( /^\s+|\s+$/g, "" );
	};

	// just a string endsWith workaround
	pf.endsWith = function( str, suffix ) {
		return str.endsWith ? str.endsWith( suffix ) : str.indexOf( suffix, str.length - suffix.length ) !== -1;
	};

	/**
	 * Shortcut method for https://w3c.github.io/webappsec/specs/mixedcontent/#restricts-mixed-content ( for easy overriding in tests )
	 */
	pf.restrictsMixedContent = function() {
		return w.location.protocol === "https:";
	};
	/**
	 * Shortcut method for matchMedia ( for easy overriding in tests )
	 */
	pf.matchesMedia = function( media ) {
		return w.matchMedia && w.matchMedia( media ).matches;
	};

	/**
	 * Shortcut method for `devicePixelRatio` ( for easy overriding in tests )
	 */
	pf.getDpr = function() {
		return ( w.devicePixelRatio || 1 );
	};

	/**
	 * Get width in css pixel value from a "length" value
	 * http://dev.w3.org/csswg/css-values-3/#length-value
	 */
	pf.getWidthFromLength = function( length ) {
		// If a length is specified and doesn’t contain a percentage, and it is greater than 0 or using `calc`, use it. Else, use the `100vw` default.
		length = length && length.indexOf( "%" ) > -1 === false && ( parseFloat( length ) > 0 || length.indexOf( "calc(" ) > -1 ) ? length : "100vw";
		/**
		* If length is specified in  `vw` units, use `%` instead since the div we’re measuring
		* is injected at the top of the document.
		*
		* TODO: maybe we should put this behind a feature test for `vw`?
		*/
		length = length.replace( "vw", "%" );

		// Create a cached element for getting length value widths
		if ( !pf.lengthEl ) {
			pf.lengthEl = doc.createElement( "div" );
			doc.documentElement.insertBefore( pf.lengthEl, doc.documentElement.firstChild );
		}

		// Positioning styles help prevent padding/margin/width on `html` from throwing calculations off.
		pf.lengthEl.style.cssText = "position: absolute; left: 0; width: " + length + ";";

		// Add a class, so that everyone knows where this element comes from
		pf.lengthEl.className = "helper-from-picturefill-js";

		if ( pf.lengthEl.offsetWidth <= 0 ) {
			// Something has gone wrong. `calc()` is in use and unsupported, most likely. Default to `100vw` (`100%`, for broader support.):
			pf.lengthEl.style.cssText = "width: 100%;";
		}

		return pf.lengthEl.offsetWidth;
	};

	// container of supported mime types that one might need to qualify before using
	pf.types =  {};

	// Add support for standard mime types.
	pf.types["image/jpeg"] = true;
	pf.types["image/gif"] = true;
	pf.types["image/png"] = true;

	// test svg support
	pf.types[ "image/svg+xml" ] = doc.implementation.hasFeature("http://www.w3.org/TR/SVG11/feature#Image", "1.1");

	// test webp support, only when the markup calls for it
	pf.types[ "image/webp" ] = function() {
		// based on Modernizr's lossless img-webp test
		// note: asynchronous
		var img = new w.Image(),
			type = "image/webp";

		img.onerror = function() {
			pf.types[ type ] = false;
			picturefill();
		};
		img.onload = function() {
			pf.types[ type ] = img.width === 1;
			picturefill();
		};
		img.src = "data:image/webp;base64,UklGRh4AAABXRUJQVlA4TBEAAAAvAAAAAAfQ//73v/+BiOh/AAA=";
	};

	/**
	 * Takes a source element and checks if its type attribute is present and if so, supported
	 * Note: for type tests that require a async logic,
	 * you can define them as a function that'll run only if that type needs to be tested. Just make the test function call picturefill again when it is complete.
	 * see the async webp test above for example
	 */
	pf.verifyTypeSupport = function( source ) {
		var type = source.getAttribute( "type" );
		// if type attribute exists, return test result, otherwise return true
		if ( type === null || type === "" ) {
			return true;
		} else {
			// if the type test is a function, run it and return "pending" status. The function will rerun picturefill on pending elements once finished.
			if ( typeof( pf.types[ type ] ) === "function" ) {
				pf.types[ type ]();
				return "pending";
			} else {
				return pf.types[ type ];
			}
		}
	};

	/**
	* Parses an individual `size` and returns the length, and optional media query
	*/
	pf.parseSize = function( sourceSizeStr ) {
		var match = /(\([^)]+\))?\s*(.+)/g.exec( sourceSizeStr );
		return {
			media: match && match[1],
			length: match && match[2]
		};
	};

	/**
	 * Takes a string of sizes and returns the width in pixels as a number
	 */
	pf.findWidthFromSourceSize = function( sourceSizeListStr ) {
		// Split up source size list, ie ( max-width: 30em ) 100%, ( max-width: 50em ) 50%, 33%
		//                            or (min-width:30em) calc(30% - 15px)
		var sourceSizeList = pf.trim( sourceSizeListStr ).split( /\s*,\s*/ ),
			winningLength;

		for ( var i = 0, len = sourceSizeList.length; i < len; i++ ) {
			// Match <media-condition>? length, ie ( min-width: 50em ) 100%
			var sourceSize = sourceSizeList[ i ],
				// Split "( min-width: 50em ) 100%" into separate strings
				parsedSize = pf.parseSize( sourceSize ),
				length = parsedSize.length,
				media = parsedSize.media;

			if ( !length ) {
				continue;
			}
			if ( !media || pf.matchesMedia( media ) ) {
				// if there is no media query or it matches, choose this as our winning length
				// and end algorithm
				winningLength = length;
				break;
			}
		}

		// pass the length to a method that can properly determine length
		// in pixels based on these formats: http://dev.w3.org/csswg/css-values-3/#length-value
		return pf.getWidthFromLength( winningLength );
	};

	pf.parseSrcset = function( srcset ) {
		/**
		* A lot of this was pulled from Boris Smus’ parser for the now-defunct WHATWG `srcset`
		* https://github.com/borismus/srcset-polyfill/blob/master/js/srcset-info.js
		*
		* 1. Let input (`srcset`) be the value passed to this algorithm.
		* 2. Let position be a pointer into input, initially pointing at the start of the string.
		* 3. Let raw candidates be an initially empty ordered list of URLs with associated 
		*    unparsed descriptors. The order of entries in the list is the order in which entries 
		*    are added to the list.
		*/
		var candidates = [];

		while ( srcset !== "" ) {
			srcset = srcset.replace(/^\s+/g,"");

			// 5. Collect a sequence of characters that are not space characters, and let that be url.
			var pos = srcset.search(/\s/g),
				url, descriptor = null;

			if ( pos !== -1 ) {
				url = srcset.slice( 0, pos );

				var last = url[ url.length - 1 ];

				// 6. If url ends with a U+002C COMMA character (,), remove that character from url
				// and let descriptors be the empty string. Otherwise, follow these substeps
				// 6.1. If url is empty, then jump to the step labeled descriptor parser.

				if ( last === "," || url === "" ) {
					url = url.replace(/,+$/, "");
					descriptor = "";
				}
				srcset = srcset.slice( pos + 1 );

				// 6.2. Collect a sequence of characters that are not U+002C COMMA characters (,), and 
				// let that be descriptors.
				if ( descriptor === null ) {
					var descpos = srcset.indexOf(",");
					if ( descpos !== -1 ) {
						descriptor = srcset.slice( 0, descpos );
						srcset = srcset.slice( descpos + 1 );
					} else {
						descriptor = srcset;
						srcset = "";
					}
				}
			} else {
				url = srcset;
				srcset = "";
			}

			// 7. Add url to raw candidates, associated with descriptors.
			if ( url || descriptor ) {
				candidates.push({
					url: url,
					descriptor: descriptor
				});
			}
		}
		return candidates;
	};

	pf.parseDescriptor = function( descriptor, sizesattr ) {
		// 11. Descriptor parser: Let candidates be an initially empty source set. The order of entries in the list 
		// is the order in which entries are added to the list.
		var sizes = sizesattr || "100vw",
			sizeDescriptor = descriptor && descriptor.replace(/(^\s+|\s+$)/g, ""),
			widthInCssPixels = pf.findWidthFromSourceSize( sizes ),
			resCandidate;

			if ( sizeDescriptor ) {
				var splitDescriptor = sizeDescriptor.split(" ");

				for (var i = splitDescriptor.length + 1; i >= 0; i--) {
					if ( splitDescriptor[ i ] !== undefined ) {
						var curr = splitDescriptor[ i ],
							lastchar = curr && curr.slice( curr.length - 1 );

						if ( ( lastchar === "h" || lastchar === "w" ) && !pf.sizesSupported ) {
							resCandidate = parseFloat( ( parseInt( curr, 10 ) / widthInCssPixels ) );
						} else if ( lastchar === "x" ) {
							var res = curr && parseFloat( curr, 10 );
							resCandidate = res && !isNaN( res ) ? res : 1;
						}
					}
				}
			}
		return resCandidate || 1;
	};

	/**
	 * Takes a srcset in the form of url/
	 * ex. "images/pic-medium.png 1x, images/pic-medium-2x.png 2x" or
	 *     "images/pic-medium.png 400w, images/pic-medium-2x.png 800w" or
	 *     "images/pic-small.png"
	 * Get an array of image candidates in the form of
	 *      {url: "/foo/bar.png", resolution: 1}
	 * where resolution is http://dev.w3.org/csswg/css-values-3/#resolution-value
	 * If sizes is specified, resolution is calculated
	 */
	pf.getCandidatesFromSourceSet = function( srcset, sizes ) {
		var candidates = pf.parseSrcset( srcset ),
			formattedCandidates = [];

		for ( var i = 0, len = candidates.length; i < len; i++ ) {
			var candidate = candidates[ i ];

			formattedCandidates.push({
				url: candidate.url,
				resolution: pf.parseDescriptor( candidate.descriptor, sizes )
			});
		}
		return formattedCandidates;
	};

	/*
	 * if it's an img element and it has a srcset property,
	 * we need to remove the attribute so we can manipulate src
	 * (the property's existence infers native srcset support, and a srcset-supporting browser will prioritize srcset's value over our winning picture candidate)
	 * this moves srcset's value to memory for later use and removes the attr
	 */
	pf.dodgeSrcset = function( img ) {
		if ( img.srcset ) {
			img[ pf.ns ].srcset = img.srcset;
			img.removeAttribute( "srcset" );
		}
	};

	/*
	 * Accept a source or img element and process its srcset and sizes attrs
	 */
	pf.processSourceSet = function( el ) {
		var srcset = el.getAttribute( "srcset" ),
			sizes = el.getAttribute( "sizes" ),
			candidates = [];

		// if it's an img element, use the cached srcset property (defined or not)
		if ( el.nodeName.toUpperCase() === "IMG" && el[ pf.ns ] && el[ pf.ns ].srcset ) {
			srcset = el[ pf.ns ].srcset;
		}

		if ( srcset ) {
			candidates = pf.getCandidatesFromSourceSet( srcset, sizes );
		}
		return candidates;
	};

	pf.applyBestCandidate = function( candidates, picImg ) {
		var candidate,
			length,
			bestCandidate;

		candidates.sort( pf.ascendingSort );

		length = candidates.length;
		bestCandidate = candidates[ length - 1 ];

		for ( var i = 0; i < length; i++ ) {
			candidate = candidates[ i ];
			if ( candidate.resolution >= pf.getDpr() ) {
				bestCandidate = candidate;
				break;
			}
		}

		if ( bestCandidate && !pf.endsWith( picImg.src, bestCandidate.url ) ) {
			if ( pf.restrictsMixedContent() && bestCandidate.url.substr(0, "http:".length).toLowerCase() === "http:" ) {
				if ( typeof console !== undefined ) {
					console.warn( "Blocked mixed content image " + bestCandidate.url );
				}
			} else {
				picImg.src = bestCandidate.url;
				// currentSrc attribute and property to match
				// http://picture.responsiveimages.org/#the-img-element
				picImg.currentSrc = picImg.src;
			}
		}
	};

	pf.ascendingSort = function( a, b ) {
		return a.resolution - b.resolution;
	};

	/*
	 * In IE9, <source> elements get removed if they aren't children of
	 * video elements. Thus, we conditionally wrap source elements
	 * using <!--[if IE 9]><video style="display: none;"><![endif]-->
	 * and must account for that here by moving those source elements
	 * back into the picture element.
	 */
	pf.removeVideoShim = function( picture ) {
		var videos = picture.getElementsByTagName( "video" );
		if ( videos.length ) {
			var video = videos[ 0 ],
				vsources = video.getElementsByTagName( "source" );
			while ( vsources.length ) {
				picture.insertBefore( vsources[ 0 ], video );
			}
			// Remove the video element once we're finished removing its children
			video.parentNode.removeChild( video );
		}
	};

	/*
	 * Find all `img` elements, and add them to the candidate list if they have
	 * a `picture` parent, a `sizes` attribute in basic `srcset` supporting browsers,
	 * a `srcset` attribute at all, and they haven’t been evaluated already.
	 */
	pf.getAllElements = function() {
		var elems = [],
			imgs = doc.getElementsByTagName( "img" );

		for ( var h = 0, len = imgs.length; h < len; h++ ) {
			var currImg = imgs[ h ];

			if ( currImg.parentNode.nodeName.toUpperCase() === "PICTURE" ||
				( currImg.getAttribute( "srcset" ) !== null ) || currImg[ pf.ns ] && currImg[ pf.ns ].srcset !== null ) {
					elems.push( currImg );
			}
		}
		return elems;
	};

	pf.getMatch = function( img, picture ) {
		var sources = picture.childNodes,
			match;

		// Go through each child, and if they have media queries, evaluate them
		for ( var j = 0, slen = sources.length; j < slen; j++ ) {
			var source = sources[ j ];

			// ignore non-element nodes
			if ( source.nodeType !== 1 ) {
				continue;
			}

			// Hitting the `img` element that started everything stops the search for `sources`.
			// If no previous `source` matches, the `img` itself is evaluated later.
			if ( source === img ) {
				return match;
			}

			// ignore non-`source` nodes
			if ( source.nodeName.toUpperCase() !== "SOURCE" ) {
				continue;
			}
			// if it's a source element that has the `src` property set, throw a warning in the console
			if ( source.getAttribute( "src" ) !== null && typeof console !== undefined ){
				console.warn("The `src` attribute is invalid on `picture` `source` element; instead, use `srcset`.");
			}

			var media = source.getAttribute( "media" );

			// if source does not have a srcset attribute, skip
			if ( !source.getAttribute( "srcset" ) ) {
				continue;
			}

			// if there's no media specified, OR w.matchMedia is supported
			if ( ( !media || pf.matchesMedia( media ) ) ) {
				var typeSupported = pf.verifyTypeSupport( source );

				if ( typeSupported === true ) {
					match = source;
					break;
				} else if ( typeSupported === "pending" ) {
					return false;
				}
			}
		}

		return match;
	};

	function picturefill( opt ) {
		var elements,
			element,
			parent,
			firstMatch,
			candidates,

		options = opt || {};
		elements = options.elements || pf.getAllElements();

		// Loop through all elements
		for ( var i = 0, plen = elements.length; i < plen; i++ ) {
			element = elements[ i ];
			parent = element.parentNode;
			firstMatch = undefined;
			candidates = undefined;

			// expando for caching data on the img
			if ( !element[ pf.ns ] ) {
				element[ pf.ns ] = {};
			}

			// if the element has already been evaluated, skip it
			// unless `options.force` is set to true ( this, for example,
			// is set to true when running `picturefill` on `resize` ).
			if ( !options.reevaluate && element[ pf.ns ].evaluated ) {
				continue;
			}

			// if `img` is in a `picture` element
			if ( parent.nodeName.toUpperCase() === "PICTURE" ) {

				// IE9 video workaround
				pf.removeVideoShim( parent );

				// return the first match which might undefined
				// returns false if there is a pending source
				// TODO the return type here is brutal, cleanup
				firstMatch = pf.getMatch( element, parent );

				// if any sources are pending in this picture due to async type test(s)
				// remove the evaluated attr and skip for now ( the pending test will
				// rerun picturefill on this element when complete)
				if ( firstMatch === false ) {
					continue;
				}
			} else {
				firstMatch = undefined;
			}

			// Cache and remove `srcset` if present and we’re going to be doing `picture`/`srcset`/`sizes` polyfilling to it.
			if ( parent.nodeName.toUpperCase() === "PICTURE" ||
			( element.srcset && !pf.srcsetSupported ) ||
			( !pf.sizesSupported && ( element.srcset && element.srcset.indexOf("w") > -1 ) ) ) {
				pf.dodgeSrcset( element );
			}

			if ( firstMatch ) {
				candidates = pf.processSourceSet( firstMatch );
				pf.applyBestCandidate( candidates, element );
			} else {
				// No sources matched, so we’re down to processing the inner `img` as a source.
				candidates = pf.processSourceSet( element );

				if ( element.srcset === undefined || element[ pf.ns ].srcset ) {
					// Either `srcset` is completely unsupported, or we need to polyfill `sizes` functionality.
					pf.applyBestCandidate( candidates, element );
				} // Else, resolution-only `srcset` is supported natively.
			}

			// set evaluated to true to avoid unnecessary reparsing
			element[ pf.ns ].evaluated = true;
		}
	}

	/**
	 * Sets up picture polyfill by polling the document and running
	 * the polyfill every 250ms until the document is ready.
	 * Also attaches picturefill on resize
	 */
	function runPicturefill() {
		picturefill();
		var intervalId = setInterval( function() {
			// When the document has finished loading, stop checking for new images
			// https://github.com/ded/domready/blob/master/ready.js#L15
			picturefill();
			if ( /^loaded|^i|^c/.test( doc.readyState ) ) {
				clearInterval( intervalId );
				return;
			}
		}, 250 );
		if ( w.addEventListener ) {
			var resizeThrottle;
			w.addEventListener( "resize", function() {
				if (!w._picturefillWorking) {
					w._picturefillWorking = true;
					w.clearTimeout( resizeThrottle );
					resizeThrottle = w.setTimeout( function() {
						picturefill({ reevaluate: true });
						w._picturefillWorking = false;
					}, 60 );
				}
			}, false );
		}
	}

	runPicturefill();

	/* expose methods for testing */
	picturefill._ = pf;

	/* expose picturefill */
	if ( typeof module === "object" && typeof module.exports === "object" ) {
		// CommonJS, just export
		module.exports = picturefill;
	} else if ( typeof define === "function" && define.amd ){
		// AMD support
		define( function() { return picturefill; } );
	} else if ( typeof w === "object" ) {
		// If no AMD and we are in the browser, attach to window
		w.picturefill = picturefill;
	}

} )( this, this.document );<|MERGE_RESOLUTION|>--- conflicted
+++ resolved
@@ -1,8 +1,4 @@
-<<<<<<< HEAD
-/*! Picturefill - v2.1.0 - 2014-08-20
-=======
-/*! Picturefill - v2.1.0 - 2014-08-18
->>>>>>> c22f56dc
+/*! Picturefill - v2.1.0 - 2014-09-23
 * http://scottjehl.github.io/picturefill
 * Copyright (c) 2014 https://github.com/scottjehl/picturefill/blob/master/Authors.txt; Licensed MIT */
 /*! matchMedia() polyfill - Test a CSS media type/query in JS. Authors & copyright (c) 2012: Scott Jehl, Paul Irish, Nicholas Zakas, David Knight. Dual MIT/BSD license */
@@ -76,8 +72,11 @@
 	pf.ns = "picturefill";
 
 	// srcset support test
-	pf.srcsetSupported = "srcset" in doc.createElement( "img" );
-	pf.sizesSupported = w.HTMLImageElement.sizes;
+	(function() {
+		var img = doc.createElement( "img" );
+		pf.srcsetSupported = "srcset" in img;
+		pf.sizesSupported = "sizes" in img;
+	})();
 
 	// just a string trim workaround
 	pf.trim = function( str ) {
@@ -605,18 +604,23 @@
 				return;
 			}
 		}, 250 );
+
+		function checkResize() {
+			var resizeThrottle;
+			if (!w._picturefillWorking) {
+				w._picturefillWorking = true;
+				w.clearTimeout( resizeThrottle );
+				resizeThrottle = w.setTimeout( function() {
+					picturefill({ reevaluate: true });
+					w._picturefillWorking = false;
+				}, 60 );
+			}
+		}
+
 		if ( w.addEventListener ) {
-			var resizeThrottle;
-			w.addEventListener( "resize", function() {
-				if (!w._picturefillWorking) {
-					w._picturefillWorking = true;
-					w.clearTimeout( resizeThrottle );
-					resizeThrottle = w.setTimeout( function() {
-						picturefill({ reevaluate: true });
-						w._picturefillWorking = false;
-					}, 60 );
-				}
-			}, false );
+			w.addEventListener( "resize", checkResize, false );
+		} else if ( w.attachEvent ) {
+			w.attachEvent( "onresize", checkResize );
 		}
 	}
 
