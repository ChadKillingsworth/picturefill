<<<<<<< HEAD
/*! Picturefill - v2.1.0-beta - 2014-06-06
=======
/*! Picturefill - v2.1.0-beta - 2014-07-15
>>>>>>> a3b3c301
* http://scottjehl.github.io/picturefill
* Copyright (c) 2014 https://github.com/scottjehl/picturefill/blob/master/Authors.txt; Licensed MIT */
/*! matchMedia() polyfill - Test a CSS media type/query in JS. Authors & copyright (c) 2012: Scott Jehl, Paul Irish, Nicholas Zakas, David Knight. Dual MIT/BSD license */

window.matchMedia || (window.matchMedia = function() {
	"use strict";

	// For browsers that support matchMedium api such as IE 9 and webkit
	var styleMedia = (window.styleMedia || window.media);

	// For those that don't support matchMedium
	if (!styleMedia) {
		var style       = document.createElement('style'),
			script      = document.getElementsByTagName('script')[0],
			info        = null;

		style.type  = 'text/css';
		style.id    = 'matchmediajs-test';

		script.parentNode.insertBefore(style, script);

		// 'style.currentStyle' is used by IE <= 8 and 'window.getComputedStyle' for all other browsers
		info = ('getComputedStyle' in window) && window.getComputedStyle(style, null) || style.currentStyle;

		styleMedia = {
			matchMedium: function(media) {
				var text = '@media ' + media + '{ #matchmediajs-test { width: 1px; } }';

				// 'style.styleSheet' is used by IE <= 8 and 'style.textContent' for all other browsers
				if (style.styleSheet) {
					style.styleSheet.cssText = text;
				} else {
					style.textContent = text;
				}

				// Test if media query is true or false
				return info.width === '1px';
			}
		};
	}

	return function(media) {
		return {
			matches: styleMedia.matchMedium(media || 'all'),
			media: media || 'all'
		};
	};
}());
/*! Picturefill - Responsive Images that work today.
*  Author: Scott Jehl, Filament Group, 2012 ( new proposal implemented by Shawn Jansepar )
*  License: MIT/GPLv2
*  Spec: http://picture.responsiveimages.org/
*/
(function( w, doc ) {
	// Enable strict mode
	"use strict";

	// If picture is supported, well, that's awesome. Let's get outta here...
	if ( w.HTMLPictureElement ) {
		w.picturefill = function() { };
		return;
	}

	// HTML shim|v it for old IE (IE9 will still need the HTML video tag workaround)
	doc.createElement( "picture" );

	// local object for method references and testing exposure
	var pf = {};

	// namespace
	pf.ns = "picturefill";

	// srcset support test
	pf.srcsetSupported = "srcset" in doc.createElement( "img" );
	pf.sizesSupported = w.HTMLImageElement.sizes;

	// just a string trim workaround
	pf.trim = function( str ) {
		return str.trim ? str.trim() : str.replace( /^\s+|\s+$/g, "" );
	};

	// just a string endsWith workaround
	pf.endsWith = function( str, suffix ) {
		return str.endsWith ? str.endsWith( suffix ) : str.indexOf( suffix, str.length - suffix.length ) !== -1;
	};

	/**
	 * Shortcut method for matchMedia ( for easy overriding in tests )
	 */
	pf.matchesMedia = function( media ) {
		return w.matchMedia && w.matchMedia( media ).matches;
	};

	/**
	 * Shortcut method for `devicePixelRatio` ( for easy overriding in tests )
	 */
	pf.getDpr = function() {
		return ( w.devicePixelRatio || 1 );
	};

	/**
	 * Get width in css pixel value from a "length" value
	 * http://dev.w3.org/csswg/css-values-3/#length-value
	 */
	pf.getWidthFromLength = function( length ) {
		// If no length was specified, or it is 0 or negative, default to `100vw` (per the spec).
		length = length && ( parseFloat( length ) > 0 || length.indexOf( "calc(" ) > -1 ) ? length : "100vw";

		/**
		* If length is specified in  `vw` units, use `%` instead since the div we’re measuring
		* is injected at the top of the document.
		*
		* TODO: maybe we should put this behind a feature test for `vw`?
		*/
		length = length.replace( "vw", "%" );

		// Create a cached element for getting length value widths
		if ( !pf.lengthEl ) {
			pf.lengthEl = doc.createElement( "div" );
			doc.documentElement.insertBefore( pf.lengthEl, doc.documentElement.firstChild );
		}

		// Positioning styles help prevent padding/margin/width on `html` from throwing calculations off.
		pf.lengthEl.style.cssText = "position: absolute; left: 0; width: " + length + ";";

		if ( pf.lengthEl.offsetWidth <= 0 ) {
			// Something has gone wrong. `calc()` is in use and unsupported, most likely. Default to `100vw` (`100%`, for broader support.):
			pf.lengthEl.style.cssText = "width: 100%;";
		}

		return pf.lengthEl.offsetWidth;
	};

	// container of supported mime types that one might need to qualify before using
	pf.types =  {};

	// Add support for standard mime types.
	pf.types["image/jpeg"] = true;
	pf.types["image/gif"] = true;
	pf.types["image/png"] = true;

	// test svg support
	pf.types[ "image/svg+xml" ] = doc.implementation.hasFeature("http://www.w3.org/TR/SVG11/feature#Image", "1.1");

	// test webp support, only when the markup calls for it
	pf.types[ "image/webp" ] = function() {
		// based on Modernizr's lossless img-webp test
		// note: asynchronous
		var img = new w.Image(),
			type = "image/webp";

		img.onerror = function() {
			pf.types[ type ] = false;
			picturefill();
		};
		img.onload = function() {
			pf.types[ type ] = img.width === 1;
			picturefill();
		};
		img.src = "data:image/webp;base64,UklGRh4AAABXRUJQVlA4TBEAAAAvAAAAAAfQ//73v/+BiOh/AAA=";
	};

	/**
	 * Takes a source element and checks if its type attribute is present and if so, supported
	 * Note: for type tests that require a async logic,
	 * you can define them as a function that'll run only if that type needs to be tested. Just make the test function call picturefill again when it is complete.
	 * see the async webp test above for example
	 */
	pf.verifyTypeSupport = function( source ) {
		var type = source.getAttribute( "type" );
		// if type attribute exists, return test result, otherwise return true
		if ( type === null || type === "" ) {
			return true;
		} else {
			// if the type test is a function, run it and return "pending" status. The function will rerun picturefill on pending elements once finished.
			if ( typeof( pf.types[ type ] ) === "function" ) {
				pf.types[ type ]();
				return "pending";
			} else {
				return pf.types[ type ];
			}
		}
	};

	/**
	* Parses an individual `size` and returns the length, and optional media query
	*/
	pf.parseSize = function( sourceSizeStr ) {
		var match = /(\([^)]+\))?\s*(.+)/g.exec( sourceSizeStr );
		return {
			media: match && match[1],
			length: match && match[2]
		};
	};

	/**
	 * Takes a string of sizes and returns the width in pixels as a number
	 */
	pf.findWidthFromSourceSize = function( sourceSizeListStr ) {
		// Split up source size list, ie ( max-width: 30em ) 100%, ( max-width: 50em ) 50%, 33%
		//                            or (min-width:30em) calc(30% - 15px)
		var sourceSizeList = pf.trim( sourceSizeListStr ).split( /\s*,\s*/ ),
			winningLength;

		for ( var i = 0, len = sourceSizeList.length; i < len; i++ ) {
			// Match <media-condition>? length, ie ( min-width: 50em ) 100%
			var sourceSize = sourceSizeList[ i ],
				// Split "( min-width: 50em ) 100%" into separate strings
				parsedSize = pf.parseSize( sourceSize ),
				length = parsedSize.length,
				media = parsedSize.media;

			if ( !length ) {
				continue;
			}
			if ( !media || pf.matchesMedia( media ) ) {
				// if there is no media query or it matches, choose this as our winning length
				// and end algorithm
				winningLength = length;
				break;
			}
		}

		// pass the length to a method that can properly determine length
		// in pixels based on these formats: http://dev.w3.org/csswg/css-values-3/#length-value
		return pf.getWidthFromLength( winningLength );
	};

	pf.parseSrcset = function( srcset ) {
		/**
		* A lot of this was pulled from Boris Smus’ parser for the now-defunct WHATWG `srcset`
		* https://github.com/borismus/srcset-polyfill/blob/master/js/srcset-info.js
		*
		* 1. Let input (`srcset`) be the value passed to this algorithm.
		* 2. Let position be a pointer into input, initially pointing at the start of the string.
		* 3. Let raw candidates be an initially empty ordered list of URLs with associated 
		*    unparsed descriptors. The order of entries in the list is the order in which entries 
		*    are added to the list.
		*/
		var candidates = [];

		while ( srcset !== "" ) {
			srcset = srcset.replace(/^\s+/g,"");

			// 5. Collect a sequence of characters that are not space characters, and let that be url.
			var pos = srcset.search(/\s/g),
				url, descriptor = null;

			if ( pos !== -1 ) {
				url = srcset.slice( 0, pos );

				var last = url[ url.length - 1 ];

				// 6. If url ends with a U+002C COMMA character (,), remove that character from url
				// and let descriptors be the empty string. Otherwise, follow these substeps
				// 6.1. If url is empty, then jump to the step labeled descriptor parser.

				if ( last === "," || url === "" ) {
					url = url.replace(/,+$/, "");
					descriptor = "";
				}
				srcset = srcset.slice( pos + 1 );

				// 6.2. Collect a sequence of characters that are not U+002C COMMA characters (,), and 
				// let that be descriptors.
				if ( descriptor === null ) {
					var descpos = srcset.indexOf(",");
					if ( descpos !== -1 ) {
						descriptor = srcset.slice( 0, descpos );
						srcset = srcset.slice( descpos + 1 );
					} else {
						descriptor = srcset;
						srcset = "";
					}
				}
			} else {
				url = srcset;
				srcset = "";
			}

			// 7. Add url to raw candidates, associated with descriptors.
			if ( url || descriptor ) {
				candidates.push({
					url: url,
					descriptor: descriptor
				});
			}
		}
		return candidates;
	};

	pf.parseDescriptor = function( descriptor, sizesattr ) {
		// 11. Descriptor parser: Let candidates be an initially empty source set. The order of entries in the list 
		// is the order in which entries are added to the list.
		var sizes = sizesattr || "100vw",
			sizeDescriptor = descriptor && descriptor.replace(/(^\s+|\s+$)/g, ""),
			widthInCssPixels = pf.findWidthFromSourceSize( sizes ),
			resCandidate;

			if ( sizeDescriptor ) {
				var splitDescriptor = sizeDescriptor.split(" ");

				for (var i = splitDescriptor.length + 1; i >= 0; i--) {
					if ( splitDescriptor[ i ] !== undefined ) {
						var curr = splitDescriptor[ i ],
							lastchar = curr && curr.slice( curr.length - 1 );

						if ( ( lastchar === "h" || lastchar === "w" ) && !pf.sizesSupported ) {
							resCandidate = parseFloat( ( parseInt( curr, 10 ) / widthInCssPixels ) );
						} else if ( lastchar === "x" ) {
							var res = curr && parseFloat( curr, 10 );
							resCandidate = res && !isNaN( res ) ? res : 1;
						}
					}
				}
			}
		return resCandidate || 1;
	};

	/**
	 * Takes a srcset in the form of url/
	 * ex. "images/pic-medium.png 1x, images/pic-medium-2x.png 2x" or
	 *     "images/pic-medium.png 400w, images/pic-medium-2x.png 800w" or
	 *     "images/pic-small.png"
	 * Get an array of image candidates in the form of
	 *      {url: "/foo/bar.png", resolution: 1}
	 * where resolution is http://dev.w3.org/csswg/css-values-3/#resolution-value
	 * If sizes is specified, resolution is calculated
	 */
	pf.getCandidatesFromSourceSet = function( srcset, sizes ) {
		var candidates = pf.parseSrcset( srcset ),
			formattedCandidates = [];

		for ( var i = 0, len = candidates.length; i < len; i++ ) {
			var candidate = candidates[ i ];

			formattedCandidates.push({
				url: candidate.url,
				resolution: pf.parseDescriptor( candidate.descriptor, sizes )
			});
		}
		return formattedCandidates;
	};

	/*
	 * if it's an img element and it has a srcset property,
	 * we need to remove the attribute so we can manipulate src
	 * (the property's existence infers native srcset support, and a srcset-supporting browser will prioritize srcset's value over our winning picture candidate)
	 * this moves srcset's value to memory for later use and removes the attr
	 */
	pf.dodgeSrcset = function( img ) {
		if ( img.srcset ) {
			img[ pf.ns ].srcset = img.srcset;
			img.removeAttribute( "srcset" );
		}
	};

	/*
	 * Accept a source or img element and process its srcset and sizes attrs
	 */
	pf.processSourceSet = function( el ) {
		var srcset = el.getAttribute( "srcset" ),
			sizes = el.getAttribute( "sizes" ),
			candidates = [];

		// if it's an img element, use the cached srcset property (defined or not)
		if ( el.nodeName.toUpperCase() === "IMG" && el[ pf.ns ] && el[ pf.ns ].srcset ) {
			srcset = el[ pf.ns ].srcset;
		}

		if ( srcset ) {
			candidates = pf.getCandidatesFromSourceSet( srcset, sizes );
		}
		return candidates;
	};

	pf.applyBestCandidate = function( candidates, picImg ) {
		var candidate,
			length,
			bestCandidate;

		candidates.sort( pf.ascendingSort );

		length = candidates.length;
		bestCandidate = candidates[ length - 1 ];

		for ( var i = 0; i < length; i++ ) {
			candidate = candidates[ i ];
			if ( candidate.resolution >= pf.getDpr() ) {
				bestCandidate = candidate;
				break;
			}
		}

		if ( bestCandidate && !pf.endsWith( picImg.src, bestCandidate.url ) ) {
			picImg.src = bestCandidate.url;
			// currentSrc attribute and property to match
			// http://picture.responsiveimages.org/#the-img-element
			picImg.currentSrc = picImg.src;
		}
	};

	pf.ascendingSort = function( a, b ) {
		return a.resolution - b.resolution;
	};

	/*
	 * In IE9, <source> elements get removed if they aren't children of
	 * video elements. Thus, we conditionally wrap source elements
	 * using <!--[if IE 9]><video style="display: none;"><![endif]-->
	 * and must account for that here by moving those source elements
	 * back into the picture element.
	 */
	pf.removeVideoShim = function( picture ) {
		var videos = picture.getElementsByTagName( "video" );
		if ( videos.length ) {
			var video = videos[ 0 ],
				vsources = video.getElementsByTagName( "source" );
			while ( vsources.length ) {
				picture.insertBefore( vsources[ 0 ], video );
			}
			// Remove the video element once we're finished removing its children
			video.parentNode.removeChild( video );
		}
	};

	/*
	 * Find all `img` elements, and add them to the candidate list if they have
	 * a `picture` parent, a `sizes` attribute in basic `srcset` supporting browsers,
	 * a `srcset` attribute at all, and they haven’t been evaluated already.
	 */
	pf.getAllElements = function() {
		var elems = [],
			imgs = doc.getElementsByTagName( "img" );

		for ( var h = 0, len = imgs.length; h < len; h++ ) {
			var currImg = imgs[ h ];

			if ( currImg.parentNode.nodeName.toUpperCase() === "PICTURE" ||
				( currImg.getAttribute( "srcset" ) !== null ) || currImg[ pf.ns ] && currImg[ pf.ns ].srcset !== null ) {
					elems.push( currImg );
			}
		}
		return elems;
	};

	pf.getMatch = function( img, picture ) {
		var sources = picture.childNodes,
			match;

		// Go through each child, and if they have media queries, evaluate them
		for ( var j = 0, slen = sources.length; j < slen; j++ ) {
			var source = sources[ j ];

			// ignore non-element nodes
			if ( source.nodeType !== 1 ) {
				continue;
			}

			// Hitting the `img` element that started everything stops the search for `sources`.
			// If no previous `source` matches, the `img` itself is evaluated later.
			if ( source === img ) {
				return match;
			}

			// ignore non-`source` nodes
			if ( source.nodeName.toUpperCase() !== "SOURCE" ) {
				continue;
			}

			var media = source.getAttribute( "media" );

			// if source does not have a srcset attribute, skip
			if ( !source.getAttribute( "srcset" ) ) {
				continue;
			}

			// if there's no media specified, OR w.matchMedia is supported
			if ( ( !media || pf.matchesMedia( media ) ) ) {
				var typeSupported = pf.verifyTypeSupport( source );

				if ( typeSupported === true ) {
					match = source;
					break;
				} else if ( typeSupported === "pending" ) {
					return false;
				}
			}
		}

		return match;
	};

	function picturefill( opt ) {
		var elements,
			element,
			parent,
			firstMatch,
			candidates,

		options = opt || {};
		elements = options.elements || pf.getAllElements();

		// Loop through all elements
		for ( var i = 0, plen = elements.length; i < plen; i++ ) {
			element = elements[ i ];
			parent = element.parentNode;
			firstMatch = undefined;
			candidates = undefined;

			// expando for caching data on the img
			if ( !element[ pf.ns ] ) {
				element[ pf.ns ] = {};
			}

			// if the element has already been evaluated, skip it
			// unless `options.force` is set to true ( this, for example,
			// is set to true when running `picturefill` on `resize` ).
			if ( !options.reevaluate && element[ pf.ns ].evaluated ) {
				continue;
			}

			// if `img` is in a `picture` element
			if ( parent.nodeName.toUpperCase() === "PICTURE" ) {

				// IE9 video workaround
				pf.removeVideoShim( parent );

				// return the first match which might undefined
				// returns false if there is a pending source
				// TODO the return type here is brutal, cleanup
				firstMatch = pf.getMatch( element, parent );

				// if any sources are pending in this picture due to async type test(s)
				// remove the evaluated attr and skip for now ( the pending test will
				// rerun picturefill on this element when complete)
				if ( firstMatch === false ) {
					continue;
				}
			} else {
				firstMatch = undefined;
			}

			// Cache and remove `srcset` if present and we’re going to be doing `picture`/`srcset`/`sizes` polyfilling to it.
			if ( parent.nodeName.toUpperCase() === "PICTURE" ||
			( element.srcset && !pf.srcsetSupported ) ||
			( !pf.sizesSupported && ( element.srcset && element.srcset.indexOf("w") > -1 ) ) ) {
				pf.dodgeSrcset( element );
			}

			if ( firstMatch ) {
				candidates = pf.processSourceSet( firstMatch );
				pf.applyBestCandidate( candidates, element );
			} else {
				// No sources matched, so we’re down to processing the inner `img` as a source.
				candidates = pf.processSourceSet( element );

				if ( element.srcset === undefined || element[ pf.ns ].srcset ) {
					// Either `srcset` is completely unsupported, or we need to polyfill `sizes` functionality.
					pf.applyBestCandidate( candidates, element );
				} // Else, resolution-only `srcset` is supported natively.
			}

			// set evaluated to true to avoid unnecessary reparsing
			element[ pf.ns ].evaluated = true;
		}
	}

	/**
	 * Sets up picture polyfill by polling the document and running
	 * the polyfill every 250ms until the document is ready.
	 * Also attaches picturefill on resize
	 */
	function runPicturefill() {
		picturefill();
		var intervalId = setInterval( function() {
			// When the document has finished loading, stop checking for new images
			// https://github.com/ded/domready/blob/master/ready.js#L15
			picturefill();
			if ( /^loaded|^i|^c/.test( doc.readyState ) ) {
				clearInterval( intervalId );
				return;
			}
		}, 250 );
		if ( w.addEventListener ) {
			var resizeThrottle;
			w.addEventListener( "resize", function() {
				if (!w._picturefillWorking) {
					w._picturefillWorking = true;
					w.clearTimeout( resizeThrottle );
					resizeThrottle = w.setTimeout( function() {
						picturefill({ reevaluate: true });
						w._picturefillWorking = false;
					}, 60 );
				}
			}, false );
		}
	}

	runPicturefill();

	/* expose methods for testing */
	picturefill._ = pf;

	/* expose picturefill */
	if ( typeof module === "object" && typeof module.exports === "object" ) {
		// CommonJS, just export
		module.exports = picturefill;
	} else if ( typeof define === "function" && define.amd ){
		// AMD support
		define( function() { return picturefill; } );
	} else if ( typeof w === "object" ) {
		// If no AMD and we are in the browser, attach to window
		w.picturefill = picturefill;
	}

} )( this, this.document );<|MERGE_RESOLUTION|>--- conflicted
+++ resolved
@@ -1,8 +1,4 @@
-<<<<<<< HEAD
-/*! Picturefill - v2.1.0-beta - 2014-06-06
-=======
 /*! Picturefill - v2.1.0-beta - 2014-07-15
->>>>>>> a3b3c301
 * http://scottjehl.github.io/picturefill
 * Copyright (c) 2014 https://github.com/scottjehl/picturefill/blob/master/Authors.txt; Licensed MIT */
 /*! matchMedia() polyfill - Test a CSS media type/query in JS. Authors & copyright (c) 2012: Scott Jehl, Paul Irish, Nicholas Zakas, David Knight. Dual MIT/BSD license */
@@ -472,6 +468,10 @@
 			if ( source.nodeName.toUpperCase() !== "SOURCE" ) {
 				continue;
 			}
+			// if it's a source element that has the `src` property set, throw a warning in the console
+			if ( source.getAttribute( "src" ) !== null && typeof console !== undefined ){
+				console.warn("The `src` attribute is invalid on `picture` `source` element; instead, use `srcset`.");
+			}
 
 			var media = source.getAttribute( "media" );
 
