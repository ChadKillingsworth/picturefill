<<<<<<< HEAD
/*! Picturefill - v2.0.0 - 2014-05-28
=======
/*! Picturefill - v2.0.0 - 2014-05-13
>>>>>>> 443bb419
* http://scottjehl.github.io/picturefill
* Copyright (c) 2014 https://github.com/scottjehl/picturefill/blob/master/Authors.txt; Licensed MIT */
/*! matchMedia() polyfill - Test a CSS media type/query in JS. Authors & copyright (c) 2012: Scott Jehl, Paul Irish, Nicholas Zakas, David Knight. Dual MIT/BSD license */

window.matchMedia || (window.matchMedia = function() {
	"use strict";

	// For browsers that support matchMedium api such as IE 9 and webkit
	var styleMedia = (window.styleMedia || window.media);

	// For those that don't support matchMedium
	if (!styleMedia) {
		var style       = document.createElement('style'),
			script      = document.getElementsByTagName('script')[0],
			info        = null;

		style.type  = 'text/css';
		style.id    = 'matchmediajs-test';

		script.parentNode.insertBefore(style, script);

		// 'style.currentStyle' is used by IE <= 8 and 'window.getComputedStyle' for all other browsers
		info = ('getComputedStyle' in window) && window.getComputedStyle(style, null) || style.currentStyle;

		styleMedia = {
			matchMedium: function(media) {
				var text = '@media ' + media + '{ #matchmediajs-test { width: 1px; } }';

				// 'style.styleSheet' is used by IE <= 8 and 'style.textContent' for all other browsers
				if (style.styleSheet) {
					style.styleSheet.cssText = text;
				} else {
					style.textContent = text;
				}

				// Test if media query is true or false
				return info.width === '1px';
			}
		};
	}

	return function(media) {
		return {
			matches: styleMedia.matchMedium(media || 'all'),
			media: media || 'all'
		};
	};
}());
/*! Picturefill - Responsive Images that work today.
*  Author: Scott Jehl, Filament Group, 2012 ( new proposal implemented by Shawn Jansepar )
*  License: MIT/GPLv2
*  Spec: http://picture.responsiveimages.org/
*/
(function( w, doc ) {
	// Enable strict mode
	"use strict";

	// If picture is supported, well, that's awesome. Let's get outta here...
	if( w.HTMLPictureElement ){
		return;
	}

	// HTML shim|v it for old IE (IE9 will still need the HTML video tag workaround)
	doc.createElement( "picture" );

	// local object for method references and testing exposure
	var pf = {};

	// namespace
	pf.ns = "picturefill";

	// srcset support test
	pf.srcsetSupported = new w.Image().srcset !== undefined;

	// just a string trim workaround
	pf.trim = function( str ){
		return str.trim ? str.trim() : str.replace( /^\s+|\s+$/g, "" );
	};

	// just a string endsWith workaround
	pf.endsWith = function( str, suffix ){
		return str.endsWith ? str.endsWith( suffix ) : str.indexOf( suffix, str.length - suffix.length ) !== -1;
	};

	/**
	 * Shortcut method for matchMedia ( for easy overriding in tests )
	 */
	pf.matchesMedia = function( media ) {
		return w.matchMedia && w.matchMedia( media ).matches;
	};

	/**
	 * Shortcut method for `devicePixelRatio` ( for easy overriding in tests )
	 */
	pf.getDpr = function() {
		return ( w.devicePixelRatio || 1 );
	};

	/**
	 * Get width in css pixel value from a "length" value
	 * http://dev.w3.org/csswg/css-values-3/#length-value
	 */
	pf.getWidthFromLength = function( length ) {
		// If no length was specified, or it is 0, default to `100vw` (per the spec).
		length = length && parseFloat( length ) > 0 ? length : "100vw";
	
		/**
		* If length is specified in  `vw` units, use `%` instead since the div we’re measuring
		* is injected at the top of the document.
		*
		* TODO: maybe we should put this behind a feature test for `vw`?
		*/
		length = length.replace( "vw", "%" );
	
		// Create a cached element for getting length value widths
		if( !pf.lengthEl ){
			pf.lengthEl = doc.createElement( "div" );
			doc.documentElement.insertBefore( pf.lengthEl, doc.documentElement.firstChild );
		}
	
		// Positioning styles help prevent padding/margin/width on `html` from throwing calculations off.
		pf.lengthEl.style.cssText = "position: absolute; left: 0; width: " + length + ";";
		// Using offsetWidth to get width from CSS
		return pf.lengthEl.offsetWidth;
	};

	// container of supported mime types that one might need to qualify before using
	pf.types =  {};

	// Add support for standard mime types.
	pf.types["image/jpeg"] = true;
	pf.types["image/gif"] = true;
	pf.types["image/png"] = true;

	// test svg support
	pf.types[ "image/svg+xml" ] = doc.implementation.hasFeature('http://www.w3.org/TR/SVG11/feature#Image', '1.1');

	// test webp support, only when the markup calls for it
	pf.types[ "image/webp" ] = function(){
		// based on Modernizr's lossless img-webp test
		// note: asynchronous
		var img = new w.Image(),
			type = "image/webp";

		img.onerror = function(){
			pf.types[ type ] = false;
			picturefill();
		};
		img.onload = function(){
			pf.types[ type ] = img.width === 1;
			picturefill();
		};
		img.src = 'data:image/webp;base64,UklGRh4AAABXRUJQVlA4TBEAAAAvAAAAAAfQ//73v/+BiOh/AAA=';
	};

	/**
	 * Takes a source element and checks if its type attribute is present and if so, supported
	 * Note: for type tests that require a async logic,
	 * you can define them as a function that'll run only if that type needs to be tested. Just make the test function call picturefill again when it is complete.
	 * see the async webp test above for example
	 */
	pf.verifyTypeSupport = function( source ){
		var type = source.getAttribute( "type" );
		// if type attribute exists, return test result, otherwise return true
		if( type === null || type === "" ){
			return true;
		}
		else {
			// if the type test is a function, run it and return "pending" status. The function will rerun picturefill on pending elements once finished.
			if( typeof( pf.types[ type ] ) === "function" ){
				pf.types[ type ]();
				return "pending";
			}
			else {
				return pf.types[ type ];
			}
		}
	};

	/**
	* Parses an individual `size` and returns the length, and optional media query
	*/
	pf.parseSize = function( sourceSizeStr ) {
		var match = /(\([^)]+\))?\s*(.+)/g.exec( sourceSizeStr );
		return {
			media: match && match[1],
			length: match && match[2]
		};
	};

	/**
	 * Takes a string of sizes and returns the width in pixels as a number
	 */
	pf.findWidthFromSourceSize = function( sourceSizeListStr ) {
		// Split up source size list, ie ( max-width: 30em ) 100%, ( max-width: 50em ) 50%, 33%
		//                            or (min-width:30em) calc(30% - 15px)
		var sourceSizeList = pf.trim( sourceSizeListStr ).split( /\s*,\s*/ ),
			winningLength;

		for ( var i=0, len=sourceSizeList.length; i < len; i++ ) {
			// Match <media-condition>? length, ie ( min-width: 50em ) 100%
			var sourceSize = sourceSizeList[ i ],
				// Split "( min-width: 50em ) 100%" into separate strings
				parsedSize = pf.parseSize( sourceSize ),
				length = parsedSize.length,
				media = parsedSize.media;

			if ( !length ) {
					continue;
			}
			if ( !media || pf.matchesMedia( media ) ) {
				// if there is no media query or it matches, choose this as our winning length
				// and end algorithm
				winningLength = length;
				break;
			}
		}

		// pass the length to a method that can properly determine length
		// in pixels based on these formats: http://dev.w3.org/csswg/css-values-3/#length-value
		return pf.getWidthFromLength( winningLength );
	};

	/**
	 * Takes a srcset in the form of url/
	 * ex. "images/pic-medium.png 1x, images/pic-medium-2x.png 2x" or
	 *     "images/pic-medium.png 400w, images/pic-medium-2x.png 800w" or
	 *     "images/pic-small.png"
	 * Get an array of image candidates in the form of
	 *      {url: "/foo/bar.png", resolution: 1}
	 * where resolution is http://dev.w3.org/csswg/css-values-3/#resolution-value
	 * If sizes is specified, resolution is calculated
	 */
	pf.getCandidatesFromSourceSet = function( srcset, sizes ) {
		var candidates = pf.trim( srcset ).split( /,\s+/ ),
			widthInCssPixels = sizes ? pf.findWidthFromSourceSize( sizes ) : "100%",
			formattedCandidates = [];

		for ( var i = 0, len = candidates.length; i < len; i++ ) {
			var candidate = candidates[ i ],
				candidateArr = candidate.split( /\s+/ ),
				sizeDescriptor = candidateArr[ 1 ],
				resolution;
			if ( sizeDescriptor && ( sizeDescriptor.slice( -1 ) === "w" || sizeDescriptor.slice( -1 ) === "x" ) ) {
				sizeDescriptor = sizeDescriptor.slice( 0, -1 );
			}
			if ( sizes ) {
				// get the dpr by taking the length / width in css pixels
				resolution = parseFloat( ( parseInt( sizeDescriptor, 10 ) / widthInCssPixels ) );
			} else {
				// get the dpr by grabbing the value of Nx
				resolution = sizeDescriptor ? parseFloat( sizeDescriptor, 10 ) : 1;
			}

			var formattedCandidate = {
				url: candidateArr[ 0 ],
				resolution: resolution
			};
			formattedCandidates.push( formattedCandidate );
		}
		return formattedCandidates;
	};

	/*
	 * if it's an img element and it has a srcset property,
	 * we need to remove the attribute so we can manipulate src
	 * (the property's existence infers native srcset support, and a srcset-supporting browser will prioritize srcset's value over our winning picture candidate)
	 * this moves srcset's value to memory for later use and removes the attr
	 */
	pf.dodgeSrcset = function( img ){
		if( img.srcset ){
			img[ pf.ns ].srcset = img.srcset;
			img.removeAttribute( "srcset" );
		}
	};

	/*
	 * Accept a source or img element and process its srcset and sizes attrs
	 */
	pf.processSourceSet = function( el ) {
		var srcset = el.getAttribute( "srcset" ),
			sizes = el.getAttribute( "sizes" ),
			candidates = [];

		// if it's an img element, use the cached srcset property (defined or not)
		if( el.nodeName.toUpperCase() === "IMG" && el[ pf.ns ] && el[ pf.ns ].srcset ){
			srcset = el[ pf.ns ].srcset;
		}

		if( srcset ) {
			candidates = pf.getCandidatesFromSourceSet( srcset, sizes );
		}
		return candidates;
	};

	pf.applyBestCandidate = function( candidates, picImg ) {
		var candidate,
			length,
			bestCandidate;

		candidates.sort( pf.ascendingSort );

		length = candidates.length;
		bestCandidate = candidates[ length - 1 ];

		for ( var l=0; l < length; l++ ) {
			candidate = candidates[ l ];
			if ( candidate.resolution >= pf.getDpr() ) {
				bestCandidate = candidate;
				break;
			}
		}

		if ( !pf.endsWith( picImg.src, bestCandidate.url ) ) {
			picImg.src = bestCandidate.url;
			// currentSrc attribute and property to match
			// http://picture.responsiveimages.org/#the-img-element
			picImg.currentSrc = picImg.src;
		}
	};

	pf.ascendingSort = function( a, b ) {
		return a.resolution - b.resolution;
	};

	/*
	 * In IE9, <source> elements get removed if they aren"t children of
	 * video elements. Thus, we conditionally wrap source elements
	 * using <!--[if IE 9]><video style="display: none;"><![endif]-->
	 * and must account for that here by moving those source elements
	 * back into the picture element.
	 */
	pf.removeVideoShim = function( picture ){
		var videos = picture.getElementsByTagName( "video" );
		if ( videos.length ) {
			var video = videos[ 0 ],
				vsources = video.getElementsByTagName( "source" );
			while ( vsources.length ) {
				picture.insertBefore( vsources[ 0 ], video );
			}
			// Remove the video element once we're finished removing its children
			video.parentNode.removeChild( video );
		}
	};

	/*
	 * Find all picture elements and,
	 * in browsers that don't natively support srcset, find all img elements
	 * with srcset attrs that don't have picture parents
	 */
	pf.getAllElements = function() {
		var pictures = doc.getElementsByTagName( "picture" ),
			elems = [],
			imgs = doc.getElementsByTagName( "img" );

		for ( var h = 0, len = pictures.length + imgs.length; h < len; h++ ) {
			if ( h < pictures.length ){
				elems[ h ] = pictures[ h ];
			}
			else {
				var currImg = imgs[ h - pictures.length ];

				if ( currImg.parentNode.nodeName.toUpperCase() !== "PICTURE" &&
					( ( pf.srcsetSupported && currImg.getAttribute( "sizes" ) ) ||
					currImg.getAttribute( "srcset" ) !== null ) ) {
						elems.push( currImg );
				}
			}
		}
		return elems;
	};

	pf.getMatch = function( picture ) {
		var sources = picture.childNodes,
			match;

		// Go through each child, and if they have media queries, evaluate them
		for ( var j=0, slen = sources.length; j < slen; j++ ) {
			var source = sources[ j ];

			// ignore non-element nodes
			if( source.nodeType !== 1 ){
				continue;
			}

			// Hitting an `img` element stops the search for `sources`.
			// If no previous `source` matches, the `img` itself is evaluated later.
			if( source.nodeName.toUpperCase() === "IMG" ) {
				return match;
			}

			// ignore non-`source` nodes
			if( source.nodeName.toUpperCase() !== "SOURCE" ){
				continue;
			}

			var media = source.getAttribute( "media" );

			// if source does not have a srcset attribute, skip
			if ( !source.getAttribute( "srcset" ) ) {
				continue;
			}

			// if there"s no media specified, OR w.matchMedia is supported
			if( ( !media || pf.matchesMedia( media ) ) ){
				var typeSupported = pf.verifyTypeSupport( source );

				if( typeSupported === true ){
					match = source;
					break;
				} else if( typeSupported === "pending" ){
					return false;
				}
			}
		}

		return match;
	};

	function picturefill( options ) {
		var elements,
			element,
			elemType,
			firstMatch,
			candidates,
			picImg;

		options = options || {};
		elements = options.elements || pf.getAllElements();

		// Loop through all elements
		for ( var i=0, plen = elements.length; i < plen; i++ ) {
			element = elements[ i ];
			elemType = element.nodeName.toUpperCase();
			firstMatch = undefined;
			candidates = undefined;
			picImg = undefined;

			// expando for caching data on the img
			if( !element[ pf.ns ] ){
				element[ pf.ns ] = {};
			}

			// if the element has already been evaluated, skip it
			// unless `options.force` is set to true ( this, for example,
			// is set to true when running `picturefill` on `resize` ).
			if ( !options.reevaluate && element[ pf.ns ].evaluated ) {
				continue;
			}

			// if element is a picture element
			if( elemType === "PICTURE" ){

				// IE9 video workaround
				pf.removeVideoShim( element );

				// return the first match which might undefined
				// returns false if there is a pending source
				// TODO the return type here is brutal, cleanup
				firstMatch = pf.getMatch( element );

				// if any sources are pending in this picture due to async type test(s)
				// remove the evaluated attr and skip for now ( the pending test will
				// rerun picturefill on this element when complete)
				if( firstMatch === false ) {
					continue;
				}

				// Find any existing img element in the picture element
				picImg = element.getElementsByTagName( "img" )[ 0 ];
			} else {
				// if it's an img element
				firstMatch = undefined;
				picImg = element;
			}

			if( picImg ) {

				// expando for caching data on the img
				if( !picImg[ pf.ns ] ){
					picImg[ pf.ns ] = {};
				}

				// Cache and remove `srcset` if present and we’re going to be doing `sizes`/`picture` polyfilling to it.
				if( picImg.srcset && ( elemType === "PICTURE" || picImg.getAttribute( "sizes" ) ) ){
					pf.dodgeSrcset( picImg );
				}

				if ( firstMatch ) {
					candidates = pf.processSourceSet( firstMatch );
					pf.applyBestCandidate( candidates, picImg );
				} else {
					// No sources matched, so we’re down to processing the inner `img` as a source.
					candidates = pf.processSourceSet( picImg );

					if( picImg.srcset === undefined || ( picImg.getAttribute( "sizes" ) && picImg[ pf.ns ].srcset ) ) {
						// Either `srcset` is completely unsupported, or we need to polyfill `sizes` functionality.
						pf.applyBestCandidate( candidates, picImg );
					} // Else, resolution-only `srcset` is supported natively.
				}

				// set evaluated to true to avoid unnecessary reparsing
				element[ pf.ns ].evaluated = true;
			}
		}
	}

	/**
	 * Sets up picture polyfill by polling the document and running
	 * the polyfill every 250ms until the document is ready.
	 * Also attaches picturefill on resize
	 */
	function runPicturefill() {
		picturefill();
		var intervalId = setInterval( function(){
			// When the document has finished loading, stop checking for new images
			// https://github.com/ded/domready/blob/master/ready.js#L15
			picturefill();
			if ( /^loaded|^i|^c/.test( doc.readyState ) ) {
				clearInterval( intervalId );
				return;
			}
		}, 250 );
		if( w.addEventListener ){
			var resizeThrottle;
			w.addEventListener( "resize", function() {
				if (!w._picturefillWorking) {
					w._picturefillWorking = true;
					w.clearTimeout( resizeThrottle );
					resizeThrottle = w.setTimeout( function(){
						picturefill({ reevaluate: true });
						w._picturefillWorking = false;
					}, 60 );
				}
			}, false );
		}
	}

	runPicturefill();

	/* expose methods for testing */
	picturefill._ = pf;

	/* expose picturefill */
	if ( typeof module === "object" && typeof module.exports === "object" ){
		// CommonJS, just export
		module.exports = picturefill;
	}
	else if( typeof define === "function" && define.amd ){
		// AMD support
		define( function(){ return picturefill; } );
	}
	else if( typeof w === "object" ){
		// If no AMD and we are in the browser, attach to window
		w.picturefill = picturefill;
	}

} )( this, this.document );<|MERGE_RESOLUTION|>--- conflicted
+++ resolved
@@ -1,8 +1,4 @@
-<<<<<<< HEAD
 /*! Picturefill - v2.0.0 - 2014-05-28
-=======
-/*! Picturefill - v2.0.0 - 2014-05-13
->>>>>>> 443bb419
 * http://scottjehl.github.io/picturefill
 * Copyright (c) 2014 https://github.com/scottjehl/picturefill/blob/master/Authors.txt; Licensed MIT */
 /*! matchMedia() polyfill - Test a CSS media type/query in JS. Authors & copyright (c) 2012: Scott Jehl, Paul Irish, Nicholas Zakas, David Knight. Dual MIT/BSD license */
