<<<<<<< HEAD
/*! Picturefill - v2.1.0 - 2014-10-07
=======
/*! Picturefill - v2.1.0 - 2014-07-28
>>>>>>> ad36a2b0
* http://scottjehl.github.io/picturefill
* Copyright (c) 2014 https://github.com/scottjehl/picturefill/blob/master/Authors.txt; Licensed MIT */
/*! matchMedia() polyfill - Test a CSS media type/query in JS. Authors & copyright (c) 2012: Scott Jehl, Paul Irish, Nicholas Zakas, David Knight. Dual MIT/BSD license */

window.matchMedia || (window.matchMedia = function() {
	"use strict";

	// For browsers that support matchMedium api such as IE 9 and webkit
	var styleMedia = (window.styleMedia || window.media);

	// For those that don't support matchMedium
	if (!styleMedia) {
		var style       = document.createElement('style'),
			script      = document.getElementsByTagName('script')[0],
			info        = null;

		style.type  = 'text/css';
		style.id    = 'matchmediajs-test';

		script.parentNode.insertBefore(style, script);

		// 'style.currentStyle' is used by IE <= 8 and 'window.getComputedStyle' for all other browsers
		info = ('getComputedStyle' in window) && window.getComputedStyle(style, null) || style.currentStyle;

		styleMedia = {
			matchMedium: function(media) {
				var text = '@media ' + media + '{ #matchmediajs-test { width: 1px; } }';

				// 'style.styleSheet' is used by IE <= 8 and 'style.textContent' for all other browsers
				if (style.styleSheet) {
					style.styleSheet.cssText = text;
				} else {
					style.textContent = text;
				}

				// Test if media query is true or false
				return info.width === '1px';
			}
		};
	}

	return function(media) {
		return {
			matches: styleMedia.matchMedium(media || 'all'),
			media: media || 'all'
		};
	};
}());
/*! Picturefill - Responsive Images that work today.
*  Author: Scott Jehl, Filament Group, 2012 ( new proposal implemented by Shawn Jansepar )
*  License: MIT/GPLv2
*  Spec: http://picture.responsiveimages.org/
*/
(function( w, doc, image ) {
	// Enable strict mode
	"use strict";

	// If picture is supported, well, that's awesome. Let's get outta here...
	if ( w.HTMLPictureElement ) {
		w.picturefill = function() { };
		return;
	}

	// HTML shim|v it for old IE (IE9 will still need the HTML video tag workaround)
	doc.createElement( "picture" );

	// local object for method references and testing exposure
	var pf = {};

	// namespace
	pf.ns = "picturefill";

	// srcset support test
	(function() {
		pf.srcsetSupported = "srcset" in image;
		pf.sizesSupported = "sizes" in image;
	})();

	// just a string trim workaround
	pf.trim = function( str ) {
		return str.trim ? str.trim() : str.replace( /^\s+|\s+$/g, "" );
	};

	// just a string endsWith workaround
	pf.endsWith = function( str, suffix ) {
		return str.endsWith ? str.endsWith( suffix ) : str.indexOf( suffix, str.length - suffix.length ) !== -1;
	};

<<<<<<< HEAD
	/**
	 * Shortcut method for https://w3c.github.io/webappsec/specs/mixedcontent/#restricts-mixed-content ( for easy overriding in tests )
	 */
	pf.restrictsMixedContent = function() {
		return w.location.protocol === "https:";
	};
	/**
	 * Shortcut method for matchMedia ( for easy overriding in tests )
	 */
=======
	// Shortcut method for matchMedia ( for easy overriding in tests )
>>>>>>> ad36a2b0
	pf.matchesMedia = function( media ) {
		return w.matchMedia && w.matchMedia( media ).matches;
	};

	// Shortcut method for `devicePixelRatio` ( for easy overriding in tests )
	pf.getDpr = function() {
		return ( w.devicePixelRatio || 1 );
	};

	/**
	 * Get width in css pixel value from a "length" value
	 * http://dev.w3.org/csswg/css-values-3/#length-value
	 */
	pf.getWidthFromLength = function( length ) {
		// If a length is specified and doesn’t contain a percentage, and it is greater than 0 or using `calc`, use it. Else, use the `100vw` default.
		length = length && length.indexOf( "%" ) > -1 === false && ( parseFloat( length ) > 0 || length.indexOf( "calc(" ) > -1 ) ? length : "100vw";
		/**
		 * If length is specified in  `vw` units, use `%` instead since the div we’re measuring
		 * is injected at the top of the document.
		 *
		 * TODO: maybe we should put this behind a feature test for `vw`?
		 */
		length = length.replace( "vw", "%" );

		// Create a cached element for getting length value widths
		if ( !pf.lengthEl ) {
			pf.lengthEl = doc.createElement( "div" );

			// Positioning styles help prevent padding/margin/width on `html` or `body` from throwing calculations off.
			pf.lengthEl.style.cssText = "border:0;display:block;font-size:1em;left:0;margin:0;padding:0;position:absolute;visibility:hidden";
		}

		pf.lengthEl.style.width = length;

		doc.body.appendChild(pf.lengthEl);

		// Add a class, so that everyone knows where this element comes from
		pf.lengthEl.className = "helper-from-picturefill-js";

		if ( pf.lengthEl.offsetWidth <= 0 ) {
			// Something has gone wrong. `calc()` is in use and unsupported, most likely. Default to `100vw` (`100%`, for broader support.):
			pf.lengthEl.style.cssText = "width: 100%;";
		}

		var offsetWidth = pf.lengthEl.offsetWidth;

		doc.body.removeChild( pf.lengthEl );

		return offsetWidth;
	};

	// container of supported mime types that one might need to qualify before using
	pf.types =  {};

	// Add support for standard mime types
	pf.types[ "image/jpeg" ] = true;
	pf.types[ "image/gif" ] = true;
	pf.types[ "image/png" ] = true;

	// test svg support
	pf.types[ "image/svg+xml" ] = doc.implementation.hasFeature("http://www.w3.org/TR/SVG11/feature#Image", "1.1");

	// test webp support, only when the markup calls for it
	pf.types[ "image/webp" ] = function() {
		// based on Modernizr's lossless img-webp test
		// note: asynchronous
		var type = "image/webp";

		image.onerror = function() {
			pf.types[ type ] = false;
			picturefill();
		};
		image.onload = function() {
			pf.types[ type ] = image.width === 1;
			picturefill();
		};
		image.src = "data:image/webp;base64,UklGRh4AAABXRUJQVlA4TBEAAAAvAAAAAAfQ//73v/+BiOh/AAA=";
	};

	/**
	 * Takes a source element and checks if its type attribute is present and if so, supported
	 * Note: for type tests that require a async logic,
	 * you can define them as a function that'll run only if that type needs to be tested. Just make the test function call picturefill again when it is complete.
	 * see the async webp test above for example
	 */
	pf.verifyTypeSupport = function( source ) {
		var type = source.getAttribute( "type" );
		// if type attribute exists, return test result, otherwise return true
		if ( type === null || type === "" ) {
			return true;
		} else {
			// if the type test is a function, run it and return "pending" status. The function will rerun picturefill on pending elements once finished.
			if ( typeof( pf.types[ type ] ) === "function" ) {
				pf.types[ type ]();
				return "pending";
			} else {
				return pf.types[ type ];
			}
		}
	};

	// Parses an individual `size` and returns the length, and optional media query
	pf.parseSize = function( sourceSizeStr ) {
		var match = /(\([^)]+\))?\s*(.+)/g.exec( sourceSizeStr );
		return {
			media: match && match[1],
			length: match && match[2]
		};
	};

	// Takes a string of sizes and returns the width in pixels as a number
	pf.findWidthFromSourceSize = function( sourceSizeListStr ) {
		// Split up source size list, ie ( max-width: 30em ) 100%, ( max-width: 50em ) 50%, 33%
		//                            or (min-width:30em) calc(30% - 15px)
		var sourceSizeList = pf.trim( sourceSizeListStr ).split( /\s*,\s*/ ),
			winningLength;

		for ( var i = 0, len = sourceSizeList.length; i < len; i++ ) {
			// Match <media-condition>? length, ie ( min-width: 50em ) 100%
			var sourceSize = sourceSizeList[ i ],
				// Split "( min-width: 50em ) 100%" into separate strings
				parsedSize = pf.parseSize( sourceSize ),
				length = parsedSize.length,
				media = parsedSize.media;

			if ( !length ) {
				continue;
			}
			if ( !media || pf.matchesMedia( media ) ) {
				// if there is no media query or it matches, choose this as our winning length
				// and end algorithm
				winningLength = length;
				break;
			}
		}

		// pass the length to a method that can properly determine length
		// in pixels based on these formats: http://dev.w3.org/csswg/css-values-3/#length-value
		return pf.getWidthFromLength( winningLength );
	};

	pf.parseSrcset = function( srcset ) {
		/**
		 * A lot of this was pulled from Boris Smus’ parser for the now-defunct WHATWG `srcset`
		 * https://github.com/borismus/srcset-polyfill/blob/master/js/srcset-info.js
		 *
		 * 1. Let input (`srcset`) be the value passed to this algorithm.
		 * 2. Let position be a pointer into input, initially pointing at the start of the string.
		 * 3. Let raw candidates be an initially empty ordered list of URLs with associated 
		 *    unparsed descriptors. The order of entries in the list is the order in which entries 
		 *    are added to the list.
		 */
		var candidates = [];

		while ( srcset !== "" ) {
			srcset = srcset.replace( /^\s+/g, "" );

			// 5. Collect a sequence of characters that are not space characters, and let that be url.
			var pos = srcset.search(/\s/g),
				url, descriptor = null;

			if ( pos !== -1 ) {
				url = srcset.slice( 0, pos );

				var last = url.slice(-1);

				// 6. If url ends with a U+002C COMMA character (,), remove that character from url
				// and let descriptors be the empty string. Otherwise, follow these substeps
				// 6.1. If url is empty, then jump to the step labeled descriptor parser.

				if ( last === "," || url === "" ) {
					url = url.replace( /,+$/, "" );
					descriptor = "";
				}
				srcset = srcset.slice( pos + 1 );

				// 6.2. Collect a sequence of characters that are not U+002C COMMA characters (,), and 
				// let that be descriptors.
				if ( descriptor === null ) {
					var descpos = srcset.indexOf( "," );
					if ( descpos !== -1 ) {
						descriptor = srcset.slice( 0, descpos );
						srcset = srcset.slice( descpos + 1 );
					} else {
						descriptor = srcset;
						srcset = "";
					}
				}
			} else {
				url = srcset;
				srcset = "";
			}

			// 7. Add url to raw candidates, associated with descriptors.
			if ( url || descriptor ) {
				candidates.push({
					url: url,
					descriptor: descriptor
				});
			}
		}
		return candidates;
	};

	pf.parseDescriptor = function( descriptor, sizesattr ) {
		// 11. Descriptor parser: Let candidates be an initially empty source set. The order of entries in the list 
		// is the order in which entries are added to the list.
		var sizes = sizesattr || "100vw",
			sizeDescriptor = descriptor && descriptor.replace( /(^\s+|\s+$)/g, "" ),
			widthInCssPixels = pf.findWidthFromSourceSize( sizes ),
			resCandidate;

			if ( sizeDescriptor ) {
				var splitDescriptor = sizeDescriptor.split(" ");

				for (var i = splitDescriptor.length - 1; i >= 0; i--) {
					var curr = splitDescriptor[ i ],
						lastchar = curr && curr.slice( curr.length - 1 );

					if ( ( lastchar === "h" || lastchar === "w" ) && !pf.sizesSupported ) {
						resCandidate = parseFloat( ( parseInt( curr, 10 ) / widthInCssPixels ) );
					} else if ( lastchar === "x" ) {
						var res = curr && parseFloat( curr, 10 );
						resCandidate = res && !isNaN( res ) ? res : 1;
					}
				}
			}
		return resCandidate || 1;
	};

	/**
	 * Takes a srcset in the form of url/
	 * ex. "images/pic-medium.png 1x, images/pic-medium-2x.png 2x" or
	 *     "images/pic-medium.png 400w, images/pic-medium-2x.png 800w" or
	 *     "images/pic-small.png"
	 * Get an array of image candidates in the form of
	 *      {url: "/foo/bar.png", resolution: 1}
	 * where resolution is http://dev.w3.org/csswg/css-values-3/#resolution-value
	 * If sizes is specified, resolution is calculated
	 */
	pf.getCandidatesFromSourceSet = function( srcset, sizes ) {
		var candidates = pf.parseSrcset( srcset ),
			formattedCandidates = [];

		for ( var i = 0, len = candidates.length; i < len; i++ ) {
			var candidate = candidates[ i ];

			formattedCandidates.push({
				url: candidate.url,
				resolution: pf.parseDescriptor( candidate.descriptor, sizes )
			});
		}
		return formattedCandidates;
	};

	/**
	 * if it's an img element and it has a srcset property,
	 * we need to remove the attribute so we can manipulate src
	 * (the property's existence infers native srcset support, and a srcset-supporting browser will prioritize srcset's value over our winning picture candidate)
	 * this moves srcset's value to memory for later use and removes the attr
	 */
	pf.dodgeSrcset = function( img ) {
		if ( img.srcset ) {
			img[ pf.ns ].srcset = img.srcset;
			img.removeAttribute( "srcset" );
		}
	};

	// Accept a source or img element and process its srcset and sizes attrs
	pf.processSourceSet = function( el ) {
		var srcset = el.getAttribute( "srcset" ),
			sizes = el.getAttribute( "sizes" ),
			candidates = [];

		// if it's an img element, use the cached srcset property (defined or not)
		if ( el.nodeName.toUpperCase() === "IMG" && el[ pf.ns ] && el[ pf.ns ].srcset ) {
			srcset = el[ pf.ns ].srcset;
		}

		if ( srcset ) {
			candidates = pf.getCandidatesFromSourceSet( srcset, sizes );
		}
		return candidates;
	};

	pf.applyBestCandidate = function( candidates, picImg ) {
		var candidate,
			length,
			bestCandidate;

		candidates.sort( pf.ascendingSort );

		length = candidates.length;
		bestCandidate = candidates[ length - 1 ];

		for ( var i = 0; i < length; i++ ) {
			candidate = candidates[ i ];
			if ( candidate.resolution >= pf.getDpr() ) {
				bestCandidate = candidate;
				break;
			}
		}

		if ( bestCandidate && !pf.endsWith( picImg.src, bestCandidate.url ) ) {
			if ( pf.restrictsMixedContent() && bestCandidate.url.substr(0, "http:".length).toLowerCase() === "http:" ) {
				if ( typeof console !== undefined ) {
					console.warn( "Blocked mixed content image " + bestCandidate.url );
				}
			} else {
				picImg.src = bestCandidate.url;
				// currentSrc attribute and property to match
				// http://picture.responsiveimages.org/#the-img-element
				picImg.currentSrc = picImg.src;

				var style = picImg.style || {},
					hasWebkitBackfaceVisibility = "webkitBackfaceVisibility" in style,
					currentZoom = style.zoom;

				if (hasWebkitBackfaceVisibility) { // See: https://github.com/scottjehl/picturefill/issues/332
					style.zoom = ".999";

					hasWebkitBackfaceVisibility = picImg.offsetWidth;

					style.zoom = currentZoom;
				}
			}
		}
	};

	pf.ascendingSort = function( a, b ) {
		return a.resolution - b.resolution;
	};

	/**
	 * In IE9, <source> elements get removed if they aren't children of
	 * video elements. Thus, we conditionally wrap source elements
	 * using <!--[if IE 9]><video style="display: none;"><![endif]-->
	 * and must account for that here by moving those source elements
	 * back into the picture element.
	 */
	pf.removeVideoShim = function( picture ) {
		var videos = picture.getElementsByTagName( "video" );
		if ( videos.length ) {
			var video = videos[ 0 ],
				vsources = video.getElementsByTagName( "source" );
			while ( vsources.length ) {
				picture.insertBefore( vsources[ 0 ], video );
			}
			// Remove the video element once we're finished removing its children
			video.parentNode.removeChild( video );
		}
	};

	/**
	 * Find all `img` elements, and add them to the candidate list if they have
	 * a `picture` parent, a `sizes` attribute in basic `srcset` supporting browsers,
	 * a `srcset` attribute at all, and they haven’t been evaluated already.
	 */
	pf.getAllElements = function() {
		var elems = [],
			imgs = doc.getElementsByTagName( "img" );

		for ( var h = 0, len = imgs.length; h < len; h++ ) {
			var currImg = imgs[ h ];

			if ( currImg.parentNode.nodeName.toUpperCase() === "PICTURE" ||
			( currImg.getAttribute( "srcset" ) !== null ) || currImg[ pf.ns ] && currImg[ pf.ns ].srcset !== null ) {
				elems.push( currImg );
			}
		}
		return elems;
	};

	pf.getMatch = function( img, picture ) {
		var sources = picture.childNodes,
			match;

		// Go through each child, and if they have media queries, evaluate them
		for ( var j = 0, slen = sources.length; j < slen; j++ ) {
			var source = sources[ j ];

			// ignore non-element nodes
			if ( source.nodeType !== 1 ) {
				continue;
			}

			// Hitting the `img` element that started everything stops the search for `sources`.
			// If no previous `source` matches, the `img` itself is evaluated later.
			if ( source === img ) {
				return match;
			}

			// ignore non-`source` nodes
			if ( source.nodeName.toUpperCase() !== "SOURCE" ) {
				continue;
			}
			// if it's a source element that has the `src` property set, throw a warning in the console
			if ( source.getAttribute( "src" ) !== null && typeof console !== undefined ) {
				console.warn("The `src` attribute is invalid on `picture` `source` element; instead, use `srcset`.");
			}

			var media = source.getAttribute( "media" );

			// if source does not have a srcset attribute, skip
			if ( !source.getAttribute( "srcset" ) ) {
				continue;
			}

			// if there's no media specified, OR w.matchMedia is supported
			if ( ( !media || pf.matchesMedia( media ) ) ) {
				var typeSupported = pf.verifyTypeSupport( source );

				if ( typeSupported === true ) {
					match = source;
					break;
				} else if ( typeSupported === "pending" ) {
					return false;
				}
			}
		}

		return match;
	};

	function picturefill( opt ) {
		var elements,
			element,
			parent,
			firstMatch,
			candidates,
			options = opt || {};

		elements = options.elements || pf.getAllElements();

		// Loop through all elements
		for ( var i = 0, plen = elements.length; i < plen; i++ ) {
			element = elements[ i ];
			parent = element.parentNode;
			firstMatch = undefined;
			candidates = undefined;

			// immediately skip non-`img` nodes
			if ( element.nodeName.toUpperCase() !== "IMG" ) {
				continue;
			}

			// expando for caching data on the img
			if ( !element[ pf.ns ] ) {
				element[ pf.ns ] = {};
			}

			// if the element has already been evaluated, skip it unless
			// `options.reevaluate` is set to true ( this, for example,
			// is set to true when running `picturefill` on `resize` ).
			if ( !options.reevaluate && element[ pf.ns ].evaluated ) {
				continue;
			}

			// if `img` is in a `picture` element
			if ( parent.nodeName.toUpperCase() === "PICTURE" ) {

				// IE9 video workaround
				pf.removeVideoShim( parent );

				// return the first match which might undefined
				// returns false if there is a pending source
				// TODO the return type here is brutal, cleanup
				firstMatch = pf.getMatch( element, parent );

				// if any sources are pending in this picture due to async type test(s)
				// remove the evaluated attr and skip for now ( the pending test will
				// rerun picturefill on this element when complete)
				if ( firstMatch === false ) {
					continue;
				}
			} else {
				firstMatch = undefined;
			}

			// Cache and remove `srcset` if present and we’re going to be doing `picture`/`srcset`/`sizes` polyfilling to it.
			if ( parent.nodeName.toUpperCase() === "PICTURE" ||
			( element.srcset && !pf.srcsetSupported ) ||
			( !pf.sizesSupported && ( element.srcset && element.srcset.indexOf("w") > -1 ) ) ) {
				pf.dodgeSrcset( element );
			}

			if ( firstMatch ) {
				candidates = pf.processSourceSet( firstMatch );
				pf.applyBestCandidate( candidates, element );
			} else {
				// No sources matched, so we’re down to processing the inner `img` as a source.
				candidates = pf.processSourceSet( element );

				if ( element.srcset === undefined || element[ pf.ns ].srcset ) {
					// Either `srcset` is completely unsupported, or we need to polyfill `sizes` functionality.
					pf.applyBestCandidate( candidates, element );
				} // Else, resolution-only `srcset` is supported natively.
			}

			// set evaluated to true to avoid unnecessary reparsing
			element[ pf.ns ].evaluated = true;
		}
	}

	/**
	 * Sets up picture polyfill by polling the document and running
	 * the polyfill every 250ms until the document is ready.
	 * Also attaches picturefill on resize
	 */
	function runPicturefill() {
		picturefill();
		var intervalId = setInterval( function() {
			// When the document has finished loading, stop checking for new images
			// https://github.com/ded/domready/blob/master/ready.js#L15
			picturefill();
			if ( /^loaded|^i|^c/.test( doc.readyState ) ) {
				clearInterval( intervalId );
				return;
			}
		}, 250 );

		function checkResize() {
			var resizeThrottle;
<<<<<<< HEAD
			if (!w._picturefillWorking) {
				w._picturefillWorking = true;
				w.clearTimeout( resizeThrottle );
				resizeThrottle = w.setTimeout( function() {
					picturefill({ reevaluate: true });
					w._picturefillWorking = false;
				}, 60 );
			}
		}

		if ( w.addEventListener ) {
			w.addEventListener( "resize", checkResize, false );
		} else if ( w.attachEvent ) {
			w.attachEvent( "onresize", checkResize );
=======
			w.addEventListener( "resize", function() {
				if ( !w._picturefillWorking ) {
					w._picturefillWorking = true;
					w.clearTimeout( resizeThrottle );
					resizeThrottle = w.setTimeout( function() {
						picturefill({ reevaluate: true });
						w._picturefillWorking = false;
					}, 60 );
				}
			}, false );
>>>>>>> ad36a2b0
		}
	}

	runPicturefill();

	/* expose methods for testing */
	picturefill._ = pf;

	/* expose picturefill */
	if ( typeof module === "object" && typeof module.exports === "object" ) {
		// CommonJS, just export
		module.exports = picturefill;
	} else if ( typeof define === "function" && define.amd ) {
		// AMD support
		define( function() { return picturefill; } );
	} else if ( typeof w === "object" ) {
		// If no AMD and we are in the browser, attach to window
		w.picturefill = picturefill;
	}

} )( this, this.document, new this.Image() );<|MERGE_RESOLUTION|>--- conflicted
+++ resolved
@@ -1,8 +1,4 @@
-<<<<<<< HEAD
 /*! Picturefill - v2.1.0 - 2014-10-07
-=======
-/*! Picturefill - v2.1.0 - 2014-07-28
->>>>>>> ad36a2b0
 * http://scottjehl.github.io/picturefill
 * Copyright (c) 2014 https://github.com/scottjehl/picturefill/blob/master/Authors.txt; Licensed MIT */
 /*! matchMedia() polyfill - Test a CSS media type/query in JS. Authors & copyright (c) 2012: Scott Jehl, Paul Irish, Nicholas Zakas, David Knight. Dual MIT/BSD license */
@@ -91,7 +87,6 @@
 		return str.endsWith ? str.endsWith( suffix ) : str.indexOf( suffix, str.length - suffix.length ) !== -1;
 	};
 
-<<<<<<< HEAD
 	/**
 	 * Shortcut method for https://w3c.github.io/webappsec/specs/mixedcontent/#restricts-mixed-content ( for easy overriding in tests )
 	 */
@@ -101,9 +96,7 @@
 	/**
 	 * Shortcut method for matchMedia ( for easy overriding in tests )
 	 */
-=======
-	// Shortcut method for matchMedia ( for easy overriding in tests )
->>>>>>> ad36a2b0
+
 	pf.matchesMedia = function( media ) {
 		return w.matchMedia && w.matchMedia( media ).matches;
 	};
@@ -627,8 +620,8 @@
 
 		function checkResize() {
 			var resizeThrottle;
-<<<<<<< HEAD
-			if (!w._picturefillWorking) {
+
+			if ( !w._picturefillWorking ) {
 				w._picturefillWorking = true;
 				w.clearTimeout( resizeThrottle );
 				resizeThrottle = w.setTimeout( function() {
@@ -642,18 +635,6 @@
 			w.addEventListener( "resize", checkResize, false );
 		} else if ( w.attachEvent ) {
 			w.attachEvent( "onresize", checkResize );
-=======
-			w.addEventListener( "resize", function() {
-				if ( !w._picturefillWorking ) {
-					w._picturefillWorking = true;
-					w.clearTimeout( resizeThrottle );
-					resizeThrottle = w.setTimeout( function() {
-						picturefill({ reevaluate: true });
-						w._picturefillWorking = false;
-					}, 60 );
-				}
-			}, false );
->>>>>>> ad36a2b0
 		}
 	}
 
