<!DOCTYPE html>
<html>
	<head>
		<meta charset=utf-8 />
		<meta name="viewport" content="width=device-width,initial-scale=1">
		<title>Picturefill - Demo</title>
		<link href='http://fonts.googleapis.com/css?family=Raleway' rel='stylesheet' type='text/css'>
		<link href='http://fonts.googleapis.com/css?family=Source+Sans+Pro:400' rel='stylesheet' type='text/css'>
		<link href='../examples/styles.css' rel='stylesheet' type='text/css'>

		<script>
			// Picture element HTML shim|v it for old IE (pairs with Picturefill.js)
			document.createElement( "picture" );
		</script>
		<script async="true" src="../dist/picturefill.js"></script>
	</head>
	<body>
		<a href="http://responsiveimages.org/" class="ricg"><img src="https://raw.github.com/ResponsiveImagesCG/meta/master/logo/Web/RICG_logo_small.png"></a>



		<h3>An img with "srcset" and sizes" attributes:</h3>
<pre><code>&lt;img sizes=&quot;(min-width: 40em) 80vw, 100vw&quot;
<<<<<<< HEAD
srcset=&quot;../examples/images/medium.jpg 375w, ../examples/images/medium.jpg 480w, ../examples/images/large.jpg 768w&quot; alt=&quot;A giant stone face at The Bayon temple in Angkor Thom, Cambodia&quot;&gt;
=======
srcset=&quot;../examples/images/medium.jpg 375w, ../examples/images/large.jpg 480w, ../examples/images/extralarge.jpg 768w&quot; alt=&quot;A giant stone face at The Bayon temple in Angkor Thom, Cambodia&quot;&gt;
>>>>>>> a3b3c301
</code></pre>

		<p>Here's how that renders in the browser. Feel free to resize to see it change.</p>

		<img sizes="(min-width: 40em) 80vw, 100vw"
<<<<<<< HEAD
				srcset="../examples/images/medium.jpg 375w, ../examples/images/medium.jpg 480w, ../examples/images/large.jpg 768w" alt="A giant stone face at The Bayon temple in Angkor Thom, Cambodia">
=======
				srcset="../examples/images/small.jpg 375w, ../examples/images/large.jpg 480w, ../examples/images/extralarge.jpg 768w" alt="A giant stone face at The Bayon temple in Angkor Thom, Cambodia">
>>>>>>> a3b3c301

	</body>
</html><|MERGE_RESOLUTION|>--- conflicted
+++ resolved
@@ -21,21 +21,13 @@
 
 		<h3>An img with "srcset" and sizes" attributes:</h3>
 <pre><code>&lt;img sizes=&quot;(min-width: 40em) 80vw, 100vw&quot;
-<<<<<<< HEAD
-srcset=&quot;../examples/images/medium.jpg 375w, ../examples/images/medium.jpg 480w, ../examples/images/large.jpg 768w&quot; alt=&quot;A giant stone face at The Bayon temple in Angkor Thom, Cambodia&quot;&gt;
-=======
 srcset=&quot;../examples/images/medium.jpg 375w, ../examples/images/large.jpg 480w, ../examples/images/extralarge.jpg 768w&quot; alt=&quot;A giant stone face at The Bayon temple in Angkor Thom, Cambodia&quot;&gt;
->>>>>>> a3b3c301
 </code></pre>
 
 		<p>Here's how that renders in the browser. Feel free to resize to see it change.</p>
 
 		<img sizes="(min-width: 40em) 80vw, 100vw"
-<<<<<<< HEAD
-				srcset="../examples/images/medium.jpg 375w, ../examples/images/medium.jpg 480w, ../examples/images/large.jpg 768w" alt="A giant stone face at The Bayon temple in Angkor Thom, Cambodia">
-=======
 				srcset="../examples/images/small.jpg 375w, ../examples/images/large.jpg 480w, ../examples/images/extralarge.jpg 768w" alt="A giant stone face at The Bayon temple in Angkor Thom, Cambodia">
->>>>>>> a3b3c301
 
 	</body>
 </html>